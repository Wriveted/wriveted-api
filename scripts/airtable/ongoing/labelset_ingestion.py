--- conflicted
+++ resolved
@@ -1,11 +1,6 @@
 import csv
 import json
-<<<<<<< HEAD
-=======
-
->>>>>>> c783a068
-from typing import Optional, Union
-
+from typing import Optional
 import httpx
 from app.models.labelset import LabelOrigin, RecommendStatus
 import jsonpickle
