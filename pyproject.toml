--- conflicted
+++ resolved
@@ -29,12 +29,9 @@
 # Google cloud tasks assumes setuptools but doesn't explicitly depend on it
 setuptools = "^65.6.3"
 humanize = "^4.4.0"
-<<<<<<< HEAD
-stripe = "^5.0.0"
-=======
 google-cloud-storage = "^2.6.0"
 pillow = "^9.3.0"
->>>>>>> def73386
+stripe = "^5.0.0"
 
 
 [tool.poetry.dev-dependencies]
