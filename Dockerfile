--- conflicted
+++ resolved
@@ -38,12 +38,8 @@
      alembic.ini  \
      /app/
 
-<<<<<<< HEAD
-=======
 # Allow installing dev dependencies to run tests
 ARG INSTALL_DEV=false
-
->>>>>>> 0337ace0
 # We install the dependencies in a separate step from installing the app to take advantage of docker caching
 RUN python3 -m venv ${VIRTUAL_ENV} \
       && if [ $INSTALL_DEV == 'true' ] ; then \
