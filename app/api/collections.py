from typing import List

from fastapi import APIRouter, BackgroundTasks, Depends, HTTPException, Query, Security
from sqlalchemy import delete, func, select
from sqlalchemy import asc, delete, func, select
from sqlalchemy.orm import Session
from sqlalchemy.exc import IntegrityError
from structlog import get_logger

from app import crud
from app.api.common.pagination import PaginatedQueryParams
from app.api.dependencies.booklist import get_booklist_from_wriveted_id
from app.api.dependencies.collection import (
    get_collection_from_id,
    validate_collection_creation,
)
from app.api.dependencies.editions import get_edition_from_isbn
from app.api.dependencies.security import get_current_active_user_or_service_account
from app.db.session import get_session
from app.models import BookList, CollectionItem, Edition
from app.models.collection import Collection
from app.permissions import Permission
from app.schemas.booklist_collection_intersection import (
    BookListItemInCollection,
    CollectionBookListIntersection,
)
from app.schemas.collection import (
    CollectionAndItemsUpdateIn,
    CollectionBrief,
    CollectionCreateIn,
    CollectionInfo,
    CollectionItemBase,
    CollectionItemDetail,
    CollectionUpdateSummaryResponse,
)
from app.schemas.pagination import Pagination
from app.services.collections import (
    add_editions_to_collection_by_isbn,
    get_collection_info_with_criteria,
    get_collection_items_also_in_booklist,
    reset_collection,
)

logger = get_logger()

router = APIRouter(
    tags=["Book Collection"],
    dependencies=[
        # Shouldn't be necessary
        Security(get_current_active_user_or_service_account)
    ],
)


@router.get(
    "/collection/{collection_id}",
    response_model=CollectionBrief,
)
async def get_collection_details(
    collection: Collection = Permission("read", get_collection_from_id),
):
    """
    Get a summary of an existing collection.
    """
    return collection


@router.get(
    "/collection/{collection_id}/items",
    response_model=List[CollectionItemDetail],
)
async def get_collection_items(
    collection: Collection = Permission("read", get_collection_from_id),
    pagination: PaginatedQueryParams = Depends(),
    session: Session = Depends(get_session),
):
    """
    Paginate the items in an existing collection.
    """
    logger.debug("Getting collection items", pagination=pagination)

    collection_items = session.scalars(
        select(CollectionItem)
        .join(
            CollectionItem.edition, isouter=True
        )  # Note would be a joined load anyway, but now we can filter with it
        .where(CollectionItem.collection_id == collection.id)
        .order_by(asc(Edition.title))
        .offset(pagination.skip)
        .limit(pagination.limit)
    ).all()

    logger.debug("Loading collection", collection_size=len(collection_items))
    return collection_items


@router.get(
<<<<<<< HEAD
    "/collection/{collection_id}/{isbn}",
    response_model=CollectionItemDetail,
)
async def get_collection_item(
    collection: Collection = Permission("read", get_collection_from_id),
    edition: Edition = Depends(get_edition_from_isbn),
    session: Session = Depends(get_session),
):
    """
    Returns a selected item from a collection, raising a 404 if it doesn't exist (either in the collection or at all).
    """
    logger.debug(
        f"Searching collection {collection.id} for edition {edition.isbn}",
    )

    collection_item = crud.collection.get_collection_item_by_collection_id_and_isbn(
        session, collection.id, edition.isbn
    )

    if collection_item is None:
        raise HTTPException(
            status_code=404,
            detail=f"Collection {collection.id} does not contain edition {edition.isbn}",
        )

    return collection_item


@router.get(
    "/collection/{id}/info",
=======
    "/collection/{collection_id}/info",
>>>>>>> 411104cc
    response_model=CollectionInfo,
)
async def get_collection_info(
    collection: Collection = Permission("read", get_collection_from_id),
    session: Session = Depends(get_session),
):
    """
    Endpoint returning information about how much of the collection is labeled.
    """
    logger.debug("Getting collection info")
    output = {}

    hydrated_query = get_collection_info_with_criteria(collection.id, is_hydrated=True)
    labelled_query = get_collection_info_with_criteria(
        collection.id, is_hydrated=True, is_labelled=True
    )
    recommend_query = get_collection_info_with_criteria(
        collection.id, is_hydrated=True, is_labelled=True, is_recommendable=True
    )

    # explain_results = session.execute(explain(recommend_query, analyze=True)).scalars().all()
    # logger.info("Query plan")
    # for entry in explain_results:
    #     logger.info(entry)

    output["total_editions"] = collection.book_count
    output["hydrated"] = session.execute(
        select(func.count()).select_from(hydrated_query)
    ).scalar_one()
    output["hydrated_and_labeled"] = session.execute(
        select(func.count()).select_from(labelled_query)
    ).scalar_one()
    output["recommendable"] = session.execute(
        select(func.count()).select_from(recommend_query)
    ).scalar_one()

    return output


# note the order of the endpoints in this file is important:
# to avoid ambiguity the /items and /info endpoints must be defined before this /{isbn} endpoint
@router.get(
    "/collection/{collection_id}/{isbn}",
    response_model=CollectionItemDetail,
)
async def get_collection_item(
    collection: Collection = Permission("read", get_collection_from_id),
    edition: Edition = Depends(get_edition_from_isbn),
    session: Session = Depends(get_session),
):
    """
    Returns a selected item from a collection, raising a 404 if it doesn't exist (either in the collection or at all).
    """
    logger.debug(
        f"Searching collection {collection.id} for edition {edition.isbn}",
    )

    collection_item = session.execute(
        select(CollectionItem)
        .where(CollectionItem.collection_id == collection.id)
        .where(CollectionItem.edition_isbn == edition.isbn)
    ).scalar_one_or_none()

    if collection_item is None:
        raise HTTPException(
            status_code=404,
            detail=f"Collection {collection.id} does not contain edition {edition.isbn}",
        )

    return collection_item


@router.post(
    "/collection",
    response_model=CollectionBrief,
    dependencies=[Depends(validate_collection_creation)],
)
async def create_collection(
    collection_data: CollectionCreateIn,
    session: Session = Depends(get_session),
    ignore_conflicts: bool = Query(
        default=True,
        description="""Whether or not to ignore duplicate entries in the collection. Note: only one copy of an edition can be held in a collection - 
        this parameter simply controls whether or not an error is raised if a duplicate is found""",
    ),
):
    """
    Endpoint for creating a new collection, provided a collection isn't already assigned to the target user or school
    """
    logger.debug("Creating collection")
    try:
        return crud.collection.create(
            session, obj_in=collection_data, ignore_conflicts=ignore_conflicts
        )
    except IntegrityError as e:
        raise HTTPException(
            status_code=409,
            detail=e,
        )


@router.delete("/collection/{collection_id}")
async def delete_collection(
    collection: Collection = Permission("delete", get_collection_from_id),
    session: Session = Depends(get_session),
):
    """
    Endpoint to delete a collection.
    """
    logger.debug("Deleting collection")
    session.execute(delete(Collection).where(Collection.id == collection.id))
    session.commit()
    return {"message": "Collection deleted"}


@router.put(
    "/collection/{collection_id}",
    response_model=CollectionBrief,
)
async def set_collection(
    collection_data: CollectionCreateIn,
    collection: Collection = Permission("delete", get_collection_from_id),
    session: Session = Depends(get_session),
    ignore_conflicts: bool = Query(
        default=True,
        description="""Whether or not to ignore duplicate entries in the collection. Note: only one copy of an edition can be held in a collection - 
        this parameter simply controls whether or not an error is raised if a duplicate is found""",
    ),
):
    """
    Endpoint for replacing an existing collection and its items.
    """
    logger.debug("Deleting collection")
    session.execute(delete(Collection).where(Collection.id == collection.id))
    logger.debug("Replacing deleted collection")
    try:
        return crud.collection.create(
            session, obj_in=collection_data, ignore_conflicts=ignore_conflicts
        )
    except IntegrityError as e:
        raise HTTPException(
            status_code=409,
            detail=e,
        )


@router.get(
    "/collection/{collection_id}/compare-with-booklist/{booklist_identifier}",
    response_model=CollectionBookListIntersection,
)
async def get_collection_booklist_intersection(
    background_tasks: BackgroundTasks,
    collection: Collection = Permission("read", get_collection_from_id),
    booklist: BookList = Permission("read", get_booklist_from_wriveted_id),
    pagination: PaginatedQueryParams = Depends(),
    session: Session = Depends(get_session),
    account=Depends(get_current_active_user_or_service_account),
):
    """
    Endpoint returning information about which items in a booklist are part of a collection.

    Pagination applies to the booklist
    """
    logger.debug(
        "Computing booklist collection intersection",
        collection=collection,
        booklist=booklist,
    )

    paginated_booklist_item_query = booklist.items.statement.offset(
        pagination.skip
    ).limit(pagination.limit)

    common_collection_items = await get_collection_items_also_in_booklist(
        session,
        collection,
        paginated_booklist_item_query,
    )
    common_work_ids = {item.work_id for item in common_collection_items}

    background_tasks.add_task(
        crud.event.create,
        session,
        title="Compared booklist and collection",
        info={
            "items_in_common": len(common_collection_items),
            "collection_id": str(collection.id),
            "booklist_id": str(booklist.id),
        },
        collection=collection,
        account=account,
    )

    return CollectionBookListIntersection(
        pagination=Pagination(**pagination.to_dict(), total=booklist.book_count),
        data=[
            BookListItemInCollection(
                in_collection=booklist_item.work_id in common_work_ids,
                work_id=booklist_item.work_id,
                work_brief=booklist_item.work,
                editions_in_collection=[
                    collection_item.edition_isbn
                    for collection_item in common_collection_items
                    if collection_item.work_id == booklist_item.work_id
                ],
            )
            for booklist_item in session.scalars(paginated_booklist_item_query)
        ],
    )


@router.put(
    "/collection/{collection_id}/items",
    response_model=CollectionUpdateSummaryResponse,
)
async def set_collection_items(
    collection_data: List[CollectionItemBase],
    collection: Collection = Permission("update", get_collection_from_id),
    account=Depends(get_current_active_user_or_service_account),
    session: Session = Depends(get_session),
):
    """
    Set the contents of a collection.

    Requires only an ISBN to identify each Edition, other attributes are optional. Note all editions will be stored as
    part of the collection, but as additional data is fetched from partner APIs it can take up to a few days before
    the editions are fully "hydrated".
    """
    logger.info(
        "Resetting an entire collection",
        collection=collection,
        account=account,
    )
    reset_collection(session, collection, account)

    logger.info(
        f"Adding/syncing {len(collection_data)} ISBNs with collection",
        collection=collection,
        account=account,
    )
    if len(collection_data) > 0:
        await add_editions_to_collection_by_isbn(
            session, collection_data, collection, account
        )

    count = session.execute(
        select(func.count(CollectionItem.id)).where(
            CollectionItem.collection == collection
        )
    ).scalar_one()

    return {
        "msg": f"Collection set. Total editions: {count}",
        "collection_size": count,
    }


@router.patch(
    "/collection/{collection_id}",
    response_model=CollectionUpdateSummaryResponse,
)
async def update_collection(
    collection_update_data: CollectionAndItemsUpdateIn,
    collection: Collection = Permission("update", get_collection_from_id),
    account=Depends(get_current_active_user_or_service_account),
    session: Session = Depends(get_session),
    merge_dicts: bool = Query(
        default=False,
        description="Whether or not to *merge* the data in info dict, i.e. if adding new or updating existing individual fields (but want to keep previous data)",
    ),
    ignore_conflicts: bool = Query(
        default=True,
        description="""Whether or not to ignore duplicate entries in the collection. Note: only one copy of an edition can be held in a collection - 
        this parameter simply controls whether or not an error is raised if a duplicate is found""",
    ),
):
    """
    Update a collection itself, and/or its items with a list of changes.

    Changes can be to add, remove, or update editions of books. Many
    changes of different types can be added in a single call to this
    API, they must however all refer to one collection.

    If the edition are already in the Wriveted database only the ISBN
    and `"action"` is required. For example adding known editions to a
    collection can be achieved with entries of this form:

    ```json
    { "isbn": "XYZ", "action": "add" }
    ```

    Note: any unknown editions will be created as unhydrated, empty objects in the db.
    To provide metadata for new books, please use the `POST /editions` endpoint.

    ### Action Types

    - `add`
    - `remove`
    - `update` - change the `copies_total` and `copies_available`

    """
    logger.info("Updating collection", collection=collection, account=account)

    try:
        crud.collection.update(
            db=session,
            db_obj=collection,
            obj_in=collection_update_data,
            merge_dicts=merge_dicts,
            ignore_conflicts=ignore_conflicts,
        )
    except IntegrityError as e:
        raise HTTPException(
            status_code=409,
            detail=e.statement,
        )

    logger.debug("Committing transaction")
    session.commit()
    count = session.execute(
        select(func.count(CollectionItem.id)).where(
            CollectionItem.collection_id == collection.id
        )
    ).scalar_one()

    return {"msg": "updated", "collection_size": count}<|MERGE_RESOLUTION|>--- conflicted
+++ resolved
@@ -95,40 +95,7 @@
 
 
 @router.get(
-<<<<<<< HEAD
-    "/collection/{collection_id}/{isbn}",
-    response_model=CollectionItemDetail,
-)
-async def get_collection_item(
-    collection: Collection = Permission("read", get_collection_from_id),
-    edition: Edition = Depends(get_edition_from_isbn),
-    session: Session = Depends(get_session),
-):
-    """
-    Returns a selected item from a collection, raising a 404 if it doesn't exist (either in the collection or at all).
-    """
-    logger.debug(
-        f"Searching collection {collection.id} for edition {edition.isbn}",
-    )
-
-    collection_item = crud.collection.get_collection_item_by_collection_id_and_isbn(
-        session, collection.id, edition.isbn
-    )
-
-    if collection_item is None:
-        raise HTTPException(
-            status_code=404,
-            detail=f"Collection {collection.id} does not contain edition {edition.isbn}",
-        )
-
-    return collection_item
-
-
-@router.get(
-    "/collection/{id}/info",
-=======
     "/collection/{collection_id}/info",
->>>>>>> 411104cc
     response_model=CollectionInfo,
 )
 async def get_collection_info(
