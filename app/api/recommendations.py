import json
from typing import Any, Optional, Tuple

from fastapi import APIRouter, BackgroundTasks, Depends, Query
from sqlalchemy.orm import Session
from structlog import get_logger

from app import crud
from app.api.dependencies.security import get_current_active_user_or_service_account
from app.config import get_settings
from app.db.explain import explain
from app.db.session import get_session
from app.models import School
from app.schemas.labelset import LabelSetDetail
from app.schemas.recommendations import (
    HueyBook,
    HueyOutput,
    HueyRecommendationFilter,
    ReadingAbilityKey,
)
from app.services.recommendations import get_recommended_labelset_query

router = APIRouter(
    tags=["Recommendations"],
    dependencies=[Depends(get_current_active_user_or_service_account)],
)
logger = get_logger()
config = get_settings()


@router.post("/recommend", response_model=HueyOutput)
async def get_recommendations(
    data: HueyRecommendationFilter,
    background_tasks: BackgroundTasks,
    limit: Optional[int] = Query(5, description="Maximum number of items to return"),
    account=Depends(get_current_active_user_or_service_account),
    session: Session = Depends(get_session),
):
    """
    Fetch labeled works as recommended by Huey.

    Note this endpoint returns recommendations in a random order.
    """
    logger.info("Recommendation endpoint called", parameters=data)

    if data.wriveted_identifier is not None:
        school = crud.school.get_by_wriveted_id_or_404(
            db=session, wriveted_id=data.wriveted_identifier
        )
        # TODO check account is allowed to `read` school
    else:
        school = None

    recommended_books, query_parameters = await get_recommendations_with_fallback(
        session,
        account,
        school,
        data=data,
        background_tasks=background_tasks,
        limit=limit,
    )
    return HueyOutput(
        count=len(recommended_books),
        query=query_parameters,
        books=recommended_books,
    )


async def get_recommendations_with_fallback(
    session,
    account,
    school: School,
    data: HueyRecommendationFilter,
    background_tasks: BackgroundTasks,
    limit=5,
    remove_duplicate_authors=True,
) -> Tuple[list[HueyBook], Any]:
    """
    Returns a tuple containing:
    - a list of HueyBook instances,
    - final set of query parameters used
    """
    school_id = school.id if school is not None else None
    query_parameters = {
        "school_id": school_id,
        "hues": data.hues,
        "reading_abilities": data.reading_abilities,
        "age": data.age,
        "recommendable_only": data.recommendable_only,
        "exclude_isbns": data.exclude_isbns,
        "limit": limit + 5,
    }
    logger.info("About to make a recommendation", query_parameters=query_parameters)
    row_results = get_recommended_editions_and_labelsets(session, **query_parameters)
    fallback_level = 0
    if data.fallback and len(row_results) < 3:
        fallback_level += 1
        # proper fallback logic can come later when booklists are implemented
        query_parameters["school_id"] = None
        logger.info(
            f"Desired query returned {len(row_results)} books. Trying fallback method 1 of looking outside school collection",
            query_parameters=query_parameters,
        )
        row_results = get_recommended_editions_and_labelsets(
            session, **query_parameters
        )
    if len(row_results) < 3:
        # Still not enough, alright let's recommend outside the school collection
        fallback_level += 1
        # Let's just include all the hues and try the query again.
        query_parameters["hues"] = None
        logger.info(
            f"Desired query returned {len(row_results)} books. Trying fallback method 2 of including all hues",
            query_parameters=query_parameters,
        )
        row_results = get_recommended_editions_and_labelsets(
            session, **query_parameters
        )
    if len(row_results) < 3:
        fallback_level += 1
        # Widen the reading ability
        if len(query_parameters["reading_abilities"]) == 1:
            match query_parameters["reading_abilities"][0]:
                case ReadingAbilityKey.HARRY_POTTER:
                    query_parameters["reading_abilities"].append(
                        ReadingAbilityKey.CHARLIE_CHOCOLATE
                    )
                case ReadingAbilityKey.SPOT:
                    query_parameters["reading_abilities"].append(
                        ReadingAbilityKey.CAT_HAT
                    )
                case _:
                    query_parameters["reading_abilities"].append(
                        ReadingAbilityKey.TREEHOUSE
                    )
            logger.info(
                f"Desired query returned {len(row_results)} books. Trying fallback method 3 of including widening the reading ability",
                query_parameters=query_parameters,
            )
        else:
            logger.warning("Incrementing age")
            query_parameters["age"] += 2
            logger.info(
                f"Desired query returned {len(row_results)} books. Trying fallback method 3 of increasing the age",
                query_parameters=query_parameters,
            )
        row_results = get_recommended_editions_and_labelsets(
            session, **query_parameters
        )

    # Note the row_results are an iterable of (work, edition, labelset) orm instances
    # Now we convert that to a list of HueyBook instances:
    recommended_books = [
        HueyBook(
            work_id=work.id,
            isbn=edition.isbn,
            cover_url=edition.cover_url,
            display_title=edition.get_display_title(),
            authors_string=work.get_authors_string(),
            summary=labelset.huey_summary,
            labels=LabelSetDetail.from_orm(labelset),
        )
        for (work, edition, labelset) in row_results
    ]
    filtered_books = []
    if len(recommended_books) > 1:
        if remove_duplicate_authors:
            # While we have more than the desired number of books, remove any works from the same author
            current_authors = set()
            for book in recommended_books:
                if book.authors_string not in current_authors:
                    current_authors.add(book.authors_string)
                    filtered_books.append(book)
                else:
                    logger.info(
                        "Removing book recommendation by author that is already being recommended",
                        author=book.authors_string,
                    )
                if len(filtered_books) >= limit:
                    break

        # Bit annoying to dump and load json here but we want to fully serialize the JSON ready for
        # inserting into postgreSQL, which BaseModel.dict() doesn't do
        event_recommendation_data = [json.loads(b.json()) for b in filtered_books[:10]]

        background_tasks.add_task(
            crud.event.create,
            session,
            title=f"Made a recommendation",
            description=f"Made a recommendation of {len(filtered_books)} books",
            info={
                "recommended": event_recommendation_data,
                "query_parameters": query_parameters,
                "fallback_level": fallback_level,
            },
            school=school,
            account=account,
        )
    else:
        if len(row_results) == 0:
            background_tasks.add_task(
                crud.event.create,
                session,
                title="No books",
                description="No books met the criteria for recommendation",
                info={
                    "query_parameters": query_parameters,
                    "fallback_level": fallback_level,
                },
                school=school,
                account=account,
            )
    return filtered_books, query_parameters


def get_recommended_editions_and_labelsets(
    session,
    school_id,
    hues,
    reading_abilities,
    age,
    recommendable_only,
    exclude_isbns,
    limit=5,
):

    if school_id is not None:
        school = crud.school.get(session, id=school_id)
        collection_id = school.collection.id
    else:
        collection_id = None

<<<<<<< HEAD
=======

>>>>>>> e0983edc
    query = get_recommended_labelset_query(
        session,
        hues=hues,
        collection_id=collection_id,
        age=age,
        reading_abilities=reading_abilities,
        recommendable_only=recommendable_only,
        exclude_isbns=exclude_isbns,
    )

    if config.DEBUG:
        explain_results = session.execute(explain(query, analyze=True)).scalars().all()
        logger.info("Query plan")
        for entry in explain_results:
            logger.info(entry)

    row_results = session.execute(query.limit(limit)).all()
    return row_results<|MERGE_RESOLUTION|>--- conflicted
+++ resolved
@@ -230,10 +230,7 @@
     else:
         collection_id = None
 
-<<<<<<< HEAD
-=======
-
->>>>>>> e0983edc
+
     query = get_recommended_labelset_query(
         session,
         hues=hues,
