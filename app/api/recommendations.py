import json
from typing import Optional

from fastapi import APIRouter, BackgroundTasks, Depends, Query
from sqlalchemy.orm import Session
from structlog import get_logger

from app import crud
from app.api.dependencies.security import get_current_active_user_or_service_account
from app.config import get_settings
from app.db.explain import explain
from app.db.session import get_session
from app.models import School
from app.schemas.labelset import LabelSetDetail
<<<<<<< HEAD
from app.schemas.recommendations import (
    HueyBook,
    HueyOutput,
    HueyRecommendationFilter,
    ReadingAbilityKey,
)
from app.services.events import create_event
=======
from app.schemas.recommendations import HueyBook, HueyOutput, HueyRecommendationFilter
>>>>>>> 9d81f37e
from app.services.recommendations import get_recommended_labelset_query

router = APIRouter(
    tags=["Recommendations"],
    dependencies=[Depends(get_current_active_user_or_service_account)],
)
logger = get_logger()
config = get_settings()


@router.post("/recommend", response_model=HueyOutput)
async def get_recommendations(
    data: HueyRecommendationFilter,
    background_tasks: BackgroundTasks,
    limit: Optional[int] = Query(5, description="Maximum number of items to return"),
    account=Depends(get_current_active_user_or_service_account),
    session: Session = Depends(get_session),
):
    """
    Fetch labeled works as recommended by Huey.

    Note this endpoint returns recommendations in a random order.
    """
    logger.info("Recommendation endpoint called", parameters=data)

    if data.wriveted_identifier is not None:
        school = crud.school.get_by_wriveted_id_or_404(
            db=session, wriveted_id=data.wriveted_identifier
        )
        # TODO check account is allowed to `read` school
    else:
        school = None

    row_results, query_parameters = await get_recommendations_with_fallback(
        session,
        account,
        school,
        data=data,
        background_tasks=background_tasks,
        limit=limit,
    )
    return HueyOutput(
        count=len(row_results),
        query=query_parameters,
        books=[
            HueyBook(
                work_id=work.id,
                isbn=edition.isbn,
                cover_url=edition.cover_url,
                display_title=edition.get_display_title(),
                authors_string=work.get_authors_string(),
                summary=labelset.huey_summary,
                labels=LabelSetDetail.from_orm(labelset),
            )
            for (work, edition, labelset) in row_results
        ],
    )


async def get_recommendations_with_fallback(
    session,
    account,
    school: School,
    data: HueyRecommendationFilter,
    background_tasks: BackgroundTasks,
    limit=5,
):
    school_id = school.id if school is not None else None
    query_parameters = {
        "school_id": school_id,
        "hues": data.hues,
        "reading_abilities": data.reading_abilities,
        "age": data.age,
        "recommendable_only": data.recommendable_only,
        "exclude_isbns": data.exclude_isbns,
        "limit": limit,
    }
    logger.info("About to make a recommendation", query_parameters=query_parameters)
    row_results = get_recommended_editions_and_labelsets(session, **query_parameters)
    fallback_level = 0
    if data.fallback and len(row_results) < 3:
        fallback_level += 1
        # proper fallback logic can come later when booklists are implemented
        query_parameters["school_id"] = None
        logger.info(
            f"Desired query returned {len(row_results)} books. Trying fallback method 1 of looking outside school collection",
            query_parameters=query_parameters,
        )
        row_results = get_recommended_editions_and_labelsets(
            session, **query_parameters
        )
    if len(row_results) < 3:
        # Still not enough, alright let's recommend outside the school collection
        fallback_level += 1
        # Let's just include all the hues and try the query again.
        query_parameters["hues"] = None
        logger.info(
            f"Desired query returned {len(row_results)} books. Trying fallback method 2 of including all hues",
            query_parameters=query_parameters,
        )
        row_results = get_recommended_editions_and_labelsets(
            session, **query_parameters
        )
    if len(row_results) < 3:

        fallback_level += 1
        # Widen the reading ability
        if len(query_parameters["reading_abilities"]) == 1:
            match query_parameters["reading_abilities"][0]:
                case ReadingAbilityKey.HARRY_POTTER:
                    query_parameters["reading_abilities"].append(
                        ReadingAbilityKey.CHARLIE_CHOCOLATE
                    )
                case ReadingAbilityKey.SPOT:
                    query_parameters["reading_abilities"].append(
                        ReadingAbilityKey.CAT_HAT
                    )
                case _:
                    query_parameters["reading_abilities"].append(
                        ReadingAbilityKey.TREEHOUSE
                    )
            logger.info(
                f"Desired query returned {len(row_results)} books. Trying fallback method 3 of including widening the reading ability",
                query_parameters=query_parameters,
            )
        else:
            logger.warning("Incrementing age")
            query_parameters["age"] += 2
            logger.info(
                f"Desired query returned {len(row_results)} books. Trying fallback method 3 of increasing the age",
                query_parameters=query_parameters,
            )
        row_results = get_recommended_editions_and_labelsets(
            session, **query_parameters
        )

    # Note the row_results are an iterable of (work, edition, labelset) orm instances

    if len(row_results) > 1:

        # Bit annoying to dump and load json here but we want to fully serialize the labelset which BaseModel.dict() doesn't do
        event_recommendation_data = [
            json.loads(LabelSetDetail.from_orm(b[2]).json()) for b in row_results[:10]
        ]

        background_tasks.add_task(
            crud.event.create,
            session,
            title=f"Made a recommendation",
            description=f"Made a recommendation of {len(row_results)} books",
            info={
                "recommended": event_recommendation_data,
                "query_parameters": query_parameters,
                "fallback_level": fallback_level,
            },
            school=school,
            account=account,
        )
    else:
        if len(row_results) == 0:
            background_tasks.add_task(
                crud.event.create,
                session,
                title="No books",
                description="No books met the criteria for recommendation",
                info={
                    "query_parameters": query_parameters,
                    "fallback_level": fallback_level,
                },
                school=school,
                account=account,
            )
    return row_results, query_parameters


def get_recommended_editions_and_labelsets(
    session,
    school_id,
    hues,
    reading_abilities,
    age,
    recommendable_only,
    exclude_isbns,
    limit=5,
):
    query = get_recommended_labelset_query(
        session,
        hues=hues,
        school_id=school_id,
        age=age,
        reading_abilities=reading_abilities,
        recommendable_only=recommendable_only,
        exclude_isbns=exclude_isbns,
    )

    if config.DEBUG:
        explain_results = session.execute(explain(query, analyze=True)).scalars().all()
        logger.info("Query plan")
        for entry in explain_results:
            logger.info(entry)

    row_results = session.execute(query.limit(limit)).all()
    return row_results<|MERGE_RESOLUTION|>--- conflicted
+++ resolved
@@ -12,7 +12,6 @@
 from app.db.session import get_session
 from app.models import School
 from app.schemas.labelset import LabelSetDetail
-<<<<<<< HEAD
 from app.schemas.recommendations import (
     HueyBook,
     HueyOutput,
@@ -20,9 +19,6 @@
     ReadingAbilityKey,
 )
 from app.services.events import create_event
-=======
-from app.schemas.recommendations import HueyBook, HueyOutput, HueyRecommendationFilter
->>>>>>> 9d81f37e
 from app.services.recommendations import get_recommended_labelset_query
 
 router = APIRouter(
