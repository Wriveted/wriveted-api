import json
from typing import Any, Optional, Tuple

from fastapi import APIRouter, BackgroundTasks, Depends, Query
from sqlalchemy.orm import Session
from structlog import get_logger

from app import crud
from app.api.dependencies.security import get_current_active_user_or_service_account
from app.config import get_settings
from app.db.explain import explain
from app.db.session import get_session
from app.models import EventLevel, School
from app.schemas.labelset import LabelSetDetail
from app.schemas.recommendations import (
    HueyBook,
    HueyOutput,
    HueyRecommendationFilter,
    ReadingAbilityKey,
)
from app.services.recommendations import get_recommended_labelset_query

router = APIRouter(
    tags=["Recommendations"],
    dependencies=[Depends(get_current_active_user_or_service_account)],
)
logger = get_logger()
config = get_settings()


@router.post("/recommend", response_model=HueyOutput)
async def get_recommendations(
    data: HueyRecommendationFilter,
    background_tasks: BackgroundTasks,
    limit: Optional[int] = Query(5, description="Maximum number of items to return"),
    account=Depends(get_current_active_user_or_service_account),
    session: Session = Depends(get_session),
):
    """
    Fetch labeled works as recommended by Huey.

    Note this endpoint returns recommendations in a random order.
    """
    logger.debug("Recommendation endpoint called", parameters=data)

    if data.wriveted_identifier is not None:
        school = crud.school.get_by_wriveted_id_or_404(
            db=session, wriveted_id=data.wriveted_identifier
        )
        # TODO check account is allowed to `read` school
    else:
        school = None

    recommended_books, query_parameters = await get_recommendations_with_fallback(
        session,
        account,
        school,
        data=data,
        background_tasks=background_tasks,
        limit=limit,
    )
    return HueyOutput(
        count=len(recommended_books),
        query=query_parameters,
        books=recommended_books,
    )


async def get_recommendations_with_fallback(
    session,
    account,
    school: School,
    data: HueyRecommendationFilter,
    background_tasks: BackgroundTasks,
    limit=5,
    remove_duplicate_authors=True,
) -> Tuple[list[HueyBook], Any]:
    """
    Returns a tuple containing:
    - a list of HueyBook instances,
    - final set of query parameters used
    """
    school_id = school.id if school is not None else None
    query_parameters = {
        "school_id": school_id,
        "hues": data.hues,
        "reading_abilities": data.reading_abilities,
        "age": data.age,
        "recommendable_only": data.recommendable_only,
        "exclude_isbns": data.exclude_isbns,
        "limit": limit + 5,
    }
    logger.info("About to make a recommendation", query_parameters=query_parameters)
    row_results = get_recommended_editions_and_labelsets(session, **query_parameters)
    logger.debug("Have got recommendation results from database")
    fallback_level = 0
    if data.fallback and len(row_results) < 3:
        fallback_level += 1
        # proper fallback logic can come later when booklists are implemented
        query_parameters["school_id"] = None
        logger.info(
            f"Desired query returned {len(row_results)} books. Trying fallback method 1 of looking outside school collection",
            query_parameters=query_parameters,
        )
        row_results = get_recommended_editions_and_labelsets(
            session, **query_parameters
        )
    if len(row_results) < 3:
        logger.debug(
            "Still not enough, alright let's recommend outside the school collection"
        )
        fallback_level += 1
        # Let's just include all the hues and try the query again.
        query_parameters["hues"] = None
        logger.info(
            f"Desired query returned {len(row_results)} books. Trying fallback method 2 of including all hues",
            query_parameters=query_parameters,
        )
        row_results = get_recommended_editions_and_labelsets(
            session, **query_parameters
        )
    if len(row_results) < 3:
        fallback_level += 1
        logger.debug("Widen the reading ability")
        if len(query_parameters["reading_abilities"]) == 1:
            match query_parameters["reading_abilities"][0]:
                case ReadingAbilityKey.HARRY_POTTER:
                    query_parameters["reading_abilities"].append(
                        ReadingAbilityKey.CHARLIE_CHOCOLATE
                    )
                case ReadingAbilityKey.SPOT:
                    query_parameters["reading_abilities"].append(
                        ReadingAbilityKey.CAT_HAT
                    )
                case _:
                    query_parameters["reading_abilities"].append(
                        ReadingAbilityKey.TREEHOUSE
                    )
            logger.info(
                f"Desired query returned {len(row_results)} books. Trying fallback method 3 of including widening the reading ability",
                query_parameters=query_parameters,
            )
        else:
            logger.warning("Incrementing age")
            query_parameters["age"] += 2
            logger.info(
                f"Desired query returned {len(row_results)} books. Trying fallback method 3 of increasing the age",
                query_parameters=query_parameters,
            )
        row_results = get_recommended_editions_and_labelsets(
            session, **query_parameters
        )

    # Note the row_results are an iterable of (work, edition, labelset) orm instances
    # Now we convert that to a list of HueyBook instances:
    recommended_books = [
        HueyBook(
            work_id=work.id,
            isbn=edition.isbn,
            cover_url=edition.cover_url,
            display_title=edition.get_display_title(),
            authors_string=work.get_authors_string(),
            summary=labelset.huey_summary,
            labels=LabelSetDetail.from_orm(labelset),
        )
        for (work, edition, labelset) in row_results
    ]
    filtered_books = []
    if len(recommended_books) > 1:
        if remove_duplicate_authors:
            # While we have more than the desired number of books, remove any works from the same author
            current_authors = set()
            for book in recommended_books:
                if book.authors_string not in current_authors:
                    current_authors.add(book.authors_string)
                    filtered_books.append(book)
                else:
                    logger.info(
                        "Removing book recommendation by author that is already being recommended",
                        author=book.authors_string,
                    )
                if len(filtered_books) >= limit:
                    break

        # Bit annoying to dump and load json here but we want to fully serialize the JSON ready for
        # inserting into postgreSQL, which BaseModel.dict() doesn't do
        event_recommendation_data = [json.loads(b.json()) for b in filtered_books[:10]]

        crud.event.create(
            session,
            title=f"Made a recommendation",
            description=f"Made a recommendation of {len(filtered_books)} books",
            info={
                "recommended": event_recommendation_data,
                "query_parameters": query_parameters,
                "fallback_level": fallback_level,
            },
            school=school,
            account=account,
        )
    else:
        if len(row_results) == 0:
            crud.event.create(
                session,
                title="No books",
                description="No books met the criteria for recommendation",
                info={
                    "query_parameters": query_parameters,
                    "fallback_level": fallback_level,
                },
                school=school,
                account=account,
                level=EventLevel.WARNING,
            )
    return filtered_books, query_parameters


def get_recommended_editions_and_labelsets(
    session,
    school_id,
    hues,
    reading_abilities,
    age,
    recommendable_only,
    exclude_isbns,
    limit=5,
):
    collection_id = None
    if school_id is not None:
        school = crud.school.get(session, id=school_id)
<<<<<<< HEAD
        collection_id = school.collection.id
    else:
        collection_id = None
=======
        logger.debug("Recommendation request for school", school=school)
        if school.collection is not None:
            collection_id = school.collection.id
        else:
            logger.warning(
                "School recommendation was requested, but school doesn't have a collection!",
                school=school,
            )
>>>>>>> fdc2716f

    query = get_recommended_labelset_query(
        session,
        hues=hues,
        collection_id=collection_id,
        age=age,
        reading_abilities=reading_abilities,
        recommendable_only=recommendable_only,
        exclude_isbns=exclude_isbns,
    )

    if config.DEBUG:
        explain_results = session.execute(explain(query, analyze=True)).scalars().all()
        logger.info("Query plan")
        for entry in explain_results:
            logger.info(entry)

    row_results = session.execute(query.limit(limit)).all()
    return row_results<|MERGE_RESOLUTION|>--- conflicted
+++ resolved
@@ -228,11 +228,6 @@
     collection_id = None
     if school_id is not None:
         school = crud.school.get(session, id=school_id)
-<<<<<<< HEAD
-        collection_id = school.collection.id
-    else:
-        collection_id = None
-=======
         logger.debug("Recommendation request for school", school=school)
         if school.collection is not None:
             collection_id = school.collection.id
@@ -241,7 +236,6 @@
                 "School recommendation was requested, but school doesn't have a collection!",
                 school=school,
             )
->>>>>>> fdc2716f
 
     query = get_recommended_labelset_query(
         session,
