from tokenize import String
from typing import List, Optional

from fastapi import APIRouter, Depends, HTTPException, Security, Query
from fastapi_permissions import Allow, Authenticated, Deny, has_permission
from sqlalchemy.exc import IntegrityError
from sqlalchemy.orm import Session
from structlog import get_logger

from app import crud
from app.api.common.pagination import PaginatedQueryParams

from app.api.dependencies.security import get_active_principals, get_current_active_user_or_service_account, get_current_user, get_optional_user
from app.db.session import get_session
from app.models import School
from app.models.school import SchoolBookbotType, SchoolState
from app.models.user import User
from app.permissions import Permission
from app.schemas.school import SchoolBookbotInfo, SchoolBrief, SchoolDetail, SchoolCreateIn, SchoolIdentity, SchoolPatchOptions, SchoolSelectorOption, SchoolUpdateIn
from app.api.dependencies.school import get_school_from_path, get_school_from_wriveted_id, get_school_from_raw_id
from app.services.events import create_event

logger = get_logger()

router = APIRouter(
    tags=["Schools"],
    dependencies=[
        Security(get_current_active_user_or_service_account)
    ]
)

bulk_school_access_control_list = [
    (Allow, Authenticated, "read"),
    # if a user finds their school in the list,
    # proceeding with onboarding will "bind" their account
    # to the selected school, and mark its status as pending
    (Allow, Authenticated, "bind"),
    (Allow, Authenticated, "update"),
    # if a user can't find their school in the list,
    # we need to create a school with their provided details
    (Allow, Authenticated, "create"),
    (Allow, "role:admin", "create"),
    (Allow, "role:admin", "batch"),
    (Allow, "role:admin", "details"),

    (Allow, "role:lms", "read"),
    # The following explicitly blocks LMS accounts from creating new schools
    (Deny, "role:lms", "create"),
    (Deny, "role:lms", "batch"),
]


@router.get(
    "/schools",
    response_model=List[SchoolSelectorOption],
    dependencies=[
        # allow batch schools operations for any Authenticated user
        # that has the "read" permission - added in the school ACL.
        # Note we also filter the schools given the principals' permission
        # to ensure only schools that the account is allowed to see are
        # returned. Ref: https://github.com/holgi/fastapi-permissions/issues/3
        Permission("read", bulk_school_access_control_list)
    ]
)
async def get_schools(
        country_code: Optional[str] = Query(None, description="Filter schools by country"),
        state: Optional[str] = Query(None, description="Filter schools by state"),
        postcode: Optional[str] = Query(None, description="Filter schools by postcode"),
        q: Optional[str] = Query(None, description='Filter schools by name'),
        is_active: Optional[bool] = Query(None, description="Return active or inactive schools. Default is all."),
        pagination: PaginatedQueryParams = Depends(),
        principals: List = Depends(get_active_principals),
        session: Session = Depends(get_session)
):
    """
    List of schools showing only publicly available information.
    Available to any valid user, primarily for selection upon signup.

    Provide any of country code, state/region, postcode, and/or school name query to further filter the schools.
    Admins can also opt the "is_active" query.
    """
    admin = has_permission(principals, "details", bulk_school_access_control_list)

    schools = crud.school.get_all_with_optional_filters(
        session,
        country_code=country_code,
        state=state,
        postcode=postcode,
        query_string=q,
        is_active=is_active if admin else None,
        skip=pagination.skip, 
        limit=pagination.limit
    )
    
    logger.debug(f"Returning {len(schools)} schools")

    if not admin :
        for school in schools:
            school.state = None
            
    return schools


# @router.get("/school/{country_code}/{school_id}", response_model=SchoolDetail)
# async def get_school(school: School = Permission("read", get_school_from_path)):
#     """
#     Detail on a particular school
#     """
#     return school


@router.get("/school/{wriveted_identifier}", response_model=SchoolDetail)
async def get_school(school: School = Permission("read", get_school_from_wriveted_id)):
    """
    Detail on a particular school
    """
    return school


# Intended to be deprecated if wriveted_identifier is promoted to primary key
@router.get("/school_raw/{id}", response_model=SchoolBookbotInfo)
async def get_school(school: School = Permission("read", get_school_from_raw_id)):
    """
    Detail on a particular school, accessed via raw sql id (integer)
    """
    return school


@router.get("/school/{wriveted_identifier}/bookbot", response_model=SchoolBookbotInfo)
async def get_school(school: School = Permission("read", get_school_from_wriveted_id)):
    """
    Directly and indirectly Bookbot-related info on a particular school
    """
    return school


@router.patch("/school/{wriveted_identifier}/admin")
async def bind_school(
    school: School = Permission("bind", get_school_from_wriveted_id),
    user: User = Depends(get_current_user),
    session: Session = Depends(get_session)):
    """
    Binds the current user to a school as its administrator.
    Will fail if target school already has an admin.
    """
    if school.admin is not None:
        raise HTTPException(409, "School already bound to an admin user.")

    school.admin_id = user.id
    user.school_id_as_admin = school.id
    session.commit()

    return school.admin_id


<<<<<<< HEAD
@router.patch("/school/{wriveted_identifier}")
=======
@router.patch(
    "/school/{wriveted_identifier}",
)
>>>>>>> be8c8800
async def update_school_extras(
    patch: SchoolPatchOptions,
    school: School = Permission("update", get_school_from_wriveted_id),    
    session: Session = Depends(get_session)):
    """
    Optional patch updates to less-essential parts of a school object.
    Only available to users with the "update" permission for the
    selected school; i.e. superusers, and its admin/owner.
    """
    output = {}

    if patch.status: 
        output["original_status"] = school.state
        school.state = patch.status
        output["new_status"] = school.state

    if patch.bookbot_type: 
        output["original_bookbot_type"] = school.bookbot_type
        school.bookbot_type = patch.bookbot_type
        output["new_bookbot_type"] = school.bookbot_type

    if patch.lms_type: 
        output["original_lms_type"] = school.lms_type
        school.lms_type = patch.lms_type
        output["new_bookbot_type"] = school.lms_type

    session.commit()

    return output



@router.post(
    "/schools",
    dependencies=[
        Permission('batch', bulk_school_access_control_list),
    ]
)
async def bulk_add_schools(
        schools: List[SchoolCreateIn],
        session: Session = Depends(get_session)
):
    """Bulk API to add schools"""

    new_schools = [
        crud.school.create(
            db=session,
            obj_in=school_data,
            commit=False
        )
        for school_data in schools]
    logger.debug(f"created {len(new_schools)} school orm objects")
    try:
        session.commit()
        logger.debug("committed now school orm objects")
        return {"msg": f"Added {len(new_schools)} new schools"}
    except:
        logger.warning("there was an issue importing bulk school data")
        raise HTTPException(500, "Error bulk importing schools")


@router.post(
    "/school",
    dependencies=[
        Permission('create', bulk_school_access_control_list),
    ],
    response_model=SchoolDetail
)
async def add_school(
        school: SchoolCreateIn,
        session: Session = Depends(get_session)
):
    try:
        return crud.school.create(
            db=session,
            obj_in=school
        )
    except IntegrityError as e:
        logger.warning("Database integrity error while adding school", exc_info=e)
        raise HTTPException(
            status_code=422,
            detail="Couldn't add school to database. It might already exist? Check the country code."
        )


@router.put(
    "/school/{country_code}/{school_id}",
    response_model=SchoolDetail
)
async def update_school(
        school_update_data: SchoolUpdateIn,
        school: School = Permission("update", get_school_from_path),
        account=Depends(get_current_active_user_or_service_account),
        session: Session = Depends(get_session)
):
    logger.info("School update", school=school, account=account)
    return crud.school.update(db=session, obj_in=school_update_data, db_obj=school)


@router.delete(
    "/school/{country_code}/{school_id}",
    response_model=SchoolBrief
)
async def delete_school(
        school: School = Permission("delete", get_school_from_path),
        account=Depends(get_current_active_user_or_service_account),
        session: Session = Depends(get_session)
):
    logger.info("Deleting a school", account=account, school=school)
    create_event(
        session=session,
        title="Deleting school",
        description=f"School {school.name} in {school.country.name} deleted.",
        account=account,
    )
    return crud.school.remove(db=session, obj_in=school)<|MERGE_RESOLUTION|>--- conflicted
+++ resolved
@@ -153,13 +153,7 @@
     return school.admin_id
 
 
-<<<<<<< HEAD
 @router.patch("/school/{wriveted_identifier}")
-=======
-@router.patch(
-    "/school/{wriveted_identifier}",
-)
->>>>>>> be8c8800
 async def update_school_extras(
     patch: SchoolPatchOptions,
     school: School = Permission("update", get_school_from_wriveted_id),    
