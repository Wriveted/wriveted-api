import enum
import uuid
from datetime import datetime

from fastapi_permissions import All, Allow
from sqlalchemy import (
    JSON,
    Boolean,
    Column,
    DateTime,
    Enum,
    ForeignKey,
    Integer,
    String,
)
from sqlalchemy.dialects.postgresql import UUID
from sqlalchemy.ext.mutable import MutableDict
from sqlalchemy.orm import relationship

from app.db import Base


class UserAccountType(str, enum.Enum):
    WRIVETED = "wriveted"
    STUDENT = "student"
    PUBLIC = "public"
    EDUCATOR = "educator"
    SCHOOL_ADMIN = "school_admin"
    PARENT = "parent"


class User(Base):
    """
    An abstract user.
    Note: only functionally abstract (has db tables for ORM purposes, but no meaningful instantiation).
    """

    id = Column(
        UUID(as_uuid=True),
        default=uuid.uuid4,
        unique=True,
        primary_key=True,
        index=True,
        nullable=False,
    )

    is_active = Column(Boolean(), default=True)

    type = Column(
        Enum(UserAccountType, name="enum_user_account_type"),
        nullable=False,
        index=True,
        default=UserAccountType.PUBLIC,
    )

    __mapper_args__ = {
<<<<<<< HEAD
=======
        "polymorphic_identity": UserAccountType.PUBLIC,
>>>>>>> c25c4479
        "polymorphic_on": type,
    }

    email = Column(String, unique=True, index=True, nullable=True)

    # overall "name" string, most likely provided by SSO
    name = Column(String, nullable=False)

    # Social stuff: Twitter, Goodreads
    info = Column(MutableDict.as_mutable(JSON), nullable=True, default={})

    created_at = Column(DateTime, default=datetime.utcnow, nullable=False)
    updated_at = Column(
        DateTime, default=datetime.utcnow, onupdate=datetime.utcnow, nullable=False
    )
    last_login_at = Column(DateTime, nullable=True)

    booklists = relationship(
        "BookList",
        back_populates="user",
        cascade="all, delete-orphan",
        passive_deletes=True,
    )
    events = relationship(
        "Event",
        lazy="dynamic",
        back_populates="user",
        cascade="all, delete-orphan",
        order_by="desc(Event.timestamp)",
    )

<<<<<<< HEAD
    newsletter = Column(Boolean(), nullable=False, server_default="false")
=======
    newsletter = Column(Boolean(), nullable=False, server_default="false")

    def __repr__(self):
        summary = "Active" if self.is_active else "Inactive"
        if self.type == UserAccountType.WRIVETED:
            summary += " superuser "

        return f"<User {self.name if self.name else self.username} - {summary}>"

    def __acl__(self):
        """defines who can do what to the instance
        the function returns a list containing tuples in the form of
        (Allow or Deny, principal identifier, permission name)

        If a role is not listed (like "role:user") the access will be
        automatically denied.

        (Deny, Everyone, All) is automatically appended at the end.
        """
        return [
            (Allow, f"user:{self.id}", All),
            (Allow, "role:admin", All),
            # (Allow, "role:library", "read"),
        ]
>>>>>>> c25c4479
<|MERGE_RESOLUTION|>--- conflicted
+++ resolved
@@ -54,10 +54,6 @@
     )
 
     __mapper_args__ = {
-<<<<<<< HEAD
-=======
-        "polymorphic_identity": UserAccountType.PUBLIC,
->>>>>>> c25c4479
         "polymorphic_on": type,
     }
 
@@ -89,31 +85,4 @@
         order_by="desc(Event.timestamp)",
     )
 
-<<<<<<< HEAD
-    newsletter = Column(Boolean(), nullable=False, server_default="false")
-=======
-    newsletter = Column(Boolean(), nullable=False, server_default="false")
-
-    def __repr__(self):
-        summary = "Active" if self.is_active else "Inactive"
-        if self.type == UserAccountType.WRIVETED:
-            summary += " superuser "
-
-        return f"<User {self.name if self.name else self.username} - {summary}>"
-
-    def __acl__(self):
-        """defines who can do what to the instance
-        the function returns a list containing tuples in the form of
-        (Allow or Deny, principal identifier, permission name)
-
-        If a role is not listed (like "role:user") the access will be
-        automatically denied.
-
-        (Deny, Everyone, All) is automatically appended at the end.
-        """
-        return [
-            (Allow, f"user:{self.id}", All),
-            (Allow, "role:admin", All),
-            # (Allow, "role:library", "read"),
-        ]
->>>>>>> c25c4479
+    newsletter = Column(Boolean(), nullable=False, server_default="false")