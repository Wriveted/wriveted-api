--- conflicted
+++ resolved
@@ -1,21 +1,15 @@
-<<<<<<< HEAD
 from fastapi_permissions import All, Allow
-=======
 import uuid
 from typing import List, Optional
 
->>>>>>> 33cf4eed
 from sqlalchemy import JSON, ForeignKey, String
 from sqlalchemy.dialects.postgresql import UUID
 from sqlalchemy.ext.mutable import MutableDict
 from sqlalchemy.orm import Mapped, mapped_column, relationship
 
-<<<<<<< HEAD
 from app.models.parent import Parent
 from app.models.supporter_reader_association import SupporterReaderAssociation
-=======
 from app.db.common_types import user_fk
->>>>>>> 33cf4eed
 from app.models.user import User
 
 
@@ -46,8 +40,7 @@
         nullable=True,
         index=True,
     )
-<<<<<<< HEAD
-    parent: Mapped["Parent"] = relationship(
+    parent: Mapped[Optional["Parent"]] = relationship(
         "Parent", backref="children", foreign_keys=[parent_id]
     )
 
@@ -57,11 +50,6 @@
         SupporterReaderAssociation,
         back_populates="reader",
     )
-=======
-    parent: Mapped[Optional["Parent"]] = relationship(
-        "Parent", backref="children", foreign_keys=[parent_id]
-    )
->>>>>>> 33cf4eed
 
     # reading_ability, age, last_visited, etc
     huey_attributes = mapped_column(
