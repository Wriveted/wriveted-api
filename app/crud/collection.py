--- conflicted
+++ resolved
@@ -9,15 +9,11 @@
 from sqlalchemy.orm import Session
 from structlog import get_logger
 from app import crud
-
 from app.crud import CRUDBase
 from app.crud.base import deep_merge_dicts
 from app.models.collection import Collection
 from app.models.collection_item import CollectionItem
-<<<<<<< HEAD
-=======
-
->>>>>>> 39dc0f1e
+
 from app.schemas.collection import (
     CollectionAndItemsUpdateIn,
     CollectionCreateIn,
@@ -26,14 +22,11 @@
     CollectionItemUpdate,
     CollectionUpdateType,
 )
-<<<<<<< HEAD
 from app.services.editions import get_definitive_isbn
 from app.services.cover_images import (
     handle_collection_item_cover_image_update,
     handle_new_collection_item_cover_image,
 )
-=======
->>>>>>> 39dc0f1e
 
 logger = get_logger()
 
@@ -184,7 +177,7 @@
             info_dict = dict(item_orm_object.info)
             info_update_dict = item_update.info.dict(exclude_unset=True)
 
-            if hasattr(info_update_dict, "cover_image"):
+            if "cover_image" in info_update_dict:
                 info_update_dict[
                     "cover_image"
                 ] = handle_collection_item_cover_image_update(
