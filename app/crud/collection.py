from typing import Any, Tuple
from uuid import UUID

from sqlalchemy import delete, select
<<<<<<< HEAD
from sqlalchemy.dialects.postgresql import insert
from sqlalchemy.orm import Session
from sqlalchemy.exc import NoResultFound, IntegrityError
=======
from sqlalchemy.exc import NoResultFound
from sqlalchemy.orm import Session
>>>>>>> fdc2716f
from structlog import get_logger
from app import crud

from app.crud import CRUDBase
from app.crud.base import deep_merge_dicts
from app.models.collection import Collection
from app.models.collection_item import CollectionItem
from app.models.edition import Edition
from app.schemas.collection import (
    CollectionAndItemsUpdateIn,
    CollectionCreateIn,
    CollectionItemBase,
    CollectionItemInnerCreateIn,
    CollectionItemUpdate,
    CollectionUpdateType,
)
from app.services.editions import get_definitive_isbn

logger = get_logger()


class CRUDCollection(CRUDBase[Collection, Any, Any]):
    def create(
        self,
        db: Session,
        *,
        obj_in: CollectionCreateIn,
        commit=True,
        ignore_conflicts=False,
    ) -> Collection:
        items = obj_in.items or []
        obj_in.items = []
        collection_orm_object = super().create(db=db, obj_in=obj_in, commit=commit)
        logger.debug(
            "Collection entry created in database",
            collection_id=collection_orm_object.id,
        )

        logger.debug(
            f"Adding {len(items)} collection items to collection",
            collection_id=collection_orm_object.id,
        )
        for item in items:
            self._add_item_to_collection(
                db=db,
                collection_orm_object=collection_orm_object,
                item=item,
                commit=commit,
                ignore_conflicts=ignore_conflicts,
            )

        if commit:
            db.commit()

        return collection_orm_object

    def get_or_create(
        self, db: Session, collection_data: CollectionCreateIn, commit=True
    ) -> Tuple[Collection, bool]:
        """
        Get a collection by school or user id, creating a new collection if required.
        """
        if collection_data.user_id:
            q = select(Collection).where(Collection.user_id == collection_data.user_id)
        else:
            q = select(Collection).where(
                Collection.school_id == collection_data.school_id
            )
        try:
            collection = db.execute(q).scalar_one()
            return collection, False
        except NoResultFound:
            logger.info("Creating new collection", data=collection_data)
            collection = self.create(db, obj_in=collection_data, commit=commit)
            return collection, True

    def update(
        self,
        db: Session,
        *,
        db_obj: Collection,
        obj_in: CollectionAndItemsUpdateIn | CollectionItemUpdate,
        merge_dicts: bool = True,
        commit: bool = True,
        ignore_conflicts: bool = False,
    ) -> Collection:
        if item_changes := getattr(obj_in, "items", []):
            del obj_in.items

        # Update the collection object
        collection_orm_object = super().update(
            db=db, db_obj=db_obj, obj_in=obj_in, merge_dicts=merge_dicts
        )

        # If provided, update the items one by one
        for change in item_changes:
            match change.action:
                case CollectionUpdateType.ADD:
                    try:
                        self._add_item_to_collection(
                            db=db,
                            collection_orm_object=db_obj,
                            item=change,
                            commit=False,
                            ignore_conflicts=ignore_conflicts,
                        )
                    except IntegrityError as e:
                        raise e
                case CollectionUpdateType.UPDATE:
                    self._update_item_in_collection(
                        db=db,
                        collection_id=db_obj.id,
                        item_update=change,
                        commit=False,
                    )
                case CollectionUpdateType.REMOVE:
                    self._remove_item_from_collection(
                        db=db,
                        collection_orm_object=db_obj,
                        item_to_remove=change,
                        commit=False,
                    )

        if commit:
            db.commit()
            db.refresh(collection_orm_object)

        return collection_orm_object

    def delete_all_items(
        self,
        db: Session,
        *,
        db_obj: Collection,
        commit: bool = True,
    ) -> Collection:
        db.execute(
            delete(CollectionItem).where(CollectionItem.collection_id == db_obj.id)
        )

        if commit:
            db.commit()
            db.refresh(db_obj)

        return db_obj

    def _update_item_in_collection(
        self,
        db: Session,
        *,
        collection_id: int,
        item_update: CollectionItemUpdate | CollectionItemBase,
        commit: bool = True,
    ):
        item_orm_object = db.scalar(
            select(CollectionItem)
            .where(CollectionItem.collection_id == collection_id)
            .where(CollectionItem.edition_isbn == item_update.edition_isbn)
        )
        if item_orm_object is None:
            logger.warning("Skipping update of missing item in collection")
            return

        if item_update.info is not None:
            info_dict = dict(item_orm_object.info)
            update_dict = dict(item_update.info)
            deep_merge_dicts(info_dict, update_dict)
            item_orm_object.info = info_dict

        if item_update.copies_available:
            item_orm_object.copies_available = item_update.copies_available

        if item_update.copies_total:
            item_orm_object.copies_total = item_update.copies_total

        if commit:
            db.commit()
            db.refresh(item_orm_object)

        return item_orm_object

    def _remove_item_from_collection(
        self,
        db: Session,
        *,
        collection_orm_object: Collection,
        item_to_remove: CollectionItemUpdate | CollectionItemBase,
        commit: bool = True,
    ):
        db.execute(
            delete(CollectionItem)
            .where(CollectionItem.collection_id == collection_orm_object.id)
            .where(CollectionItem.edition_isbn == item_to_remove.edition_isbn)
        )

        if commit:
            db.commit()

        db.refresh(collection_orm_object)

    def _add_item_to_collection(
        self,
        db: Session,
        *,
        collection_orm_object: Collection,
        item: CollectionItemUpdate | CollectionItemBase,
        commit: bool = True,
        ignore_conflicts: bool = False,
    ):
        try:
            edition = crud.edition.get_or_create_unhydrated(
                db=db, isbn=item.edition_isbn, commit=True
            )
        except AssertionError as e:
            # Invalid isbn, just skip
            logger.warning("Skipping invalid isbn", isbn=item.edition_isbn)
            return

        new_orm_item = CollectionItem(
            collection_id=collection_orm_object.id,
            edition_isbn=edition.isbn,
            copies_available=item.copies_available or 1,
            copies_total=item.copies_total or 1,
            info=dict(item.info) if item.info else {},
        )

        stmt = (
            insert(CollectionItem).on_conflict_do_nothing(
                index_elements=["index_editions_per_collection"]
            )
            if ignore_conflicts
            else insert(CollectionItem)
        )

        try:
            db.execute(stmt, CollectionItemInnerCreateIn.from_orm(new_orm_item).dict())
        except IntegrityError as e:
            raise IntegrityError(
                statement=f"Isbn {new_orm_item.edition_isbn} already exists in collection",
                params={},
                orig=e,
            ) from None

        if commit:
            db.commit()

        db.refresh(collection_orm_object)
        return new_orm_item

    def get_collection_items_by_collection_id(
        self, db: Session, *, collection_id: UUID
    ):
        return (
            db.execute(
                select(CollectionItem).where(
                    CollectionItem.collection_id == collection_id
                )
            )
            .scalars()
            .all()
        )


collection = CRUDCollection(Collection)<|MERGE_RESOLUTION|>--- conflicted
+++ resolved
@@ -2,14 +2,11 @@
 from uuid import UUID
 
 from sqlalchemy import delete, select
-<<<<<<< HEAD
 from sqlalchemy.dialects.postgresql import insert
 from sqlalchemy.orm import Session
 from sqlalchemy.exc import NoResultFound, IntegrityError
-=======
 from sqlalchemy.exc import NoResultFound
 from sqlalchemy.orm import Session
->>>>>>> fdc2716f
 from structlog import get_logger
 from app import crud
 
