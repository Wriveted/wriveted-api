from typing import Any, List

from sqlalchemy import func, select
from sqlalchemy.dialects.postgresql import insert
from sqlalchemy.orm import Session, Query
from structlog import get_logger

from app import crud
from app.crud import CRUDBase
from app.crud.author import author as crud_author, first_last_to_name_key
from app.crud.work import work as crud_work
from app.crud.illustrator import illustrator as crud_illustrator
from app.models import Edition, Work, Illustrator
from app.models.work import WorkType
from app.schemas.edition import EditionCreateIn
from app.schemas.work import WorkCreateIn

import app.services.editions as editions_service


logger = get_logger()


class CRUDEdition(CRUDBase[Edition, Any, Any]):
    """
    We use ISBN in the CRUD layer instead of the database ID
    """
    # These are overrides of CRDUBase. Do not rename. 
    # Can be executed by using self.get() and self.get_multi() respectively
    
    def get_query(self, db: Session, id: Any) -> Query:
        try:
            cleaned_isbn = editions_service.get_definitive_isbn(id)
        except:
            cleaned_isbn = ""

        return select(Edition).where(Edition.isbn == cleaned_isbn)

    def get_multi_query(self, db: Session, ids: List[Any], *, order_by=None) -> Query:
        return self.get_all_query(db, order_by=order_by).where(
            Edition.isbn.in_(editions_service.clean_isbns(ids))
        )

    # -------------------------------------------------------

    def create(
        self,
        db: Session,
        edition_data: EditionCreateIn,
        work: Work,
        illustrators: List[Illustrator],
        commit=True,
    ) -> Edition:
        """
        Insert an edition row in the table assuming the related objects exist.

        See `create_new_edition` to also get_or_create the related Author/Work/Illustrator
        objects.
        """
        edition = Edition(
            leading_article=edition_data.leading_article,
            edition_title=edition_data.title,
            edition_subtitle=edition_data.subtitle,
            isbn=editions_service.get_definitive_isbn(edition_data.isbn),
            cover_url=edition_data.cover_url,
            date_published=edition_data.date_published,
            info=edition_data.info.dict(),
            work=work,
            illustrators=illustrators,
            hydrated=edition_data.hydrated
        )
        db.add(edition)
        if commit:
            db.commit()
            db.refresh(edition)
        return edition


    def update(
        self,
        db: Session,
        edition_data: EditionCreateIn,
        work: Work,
        illustrators: List[Illustrator],
        commit=True,
    ) -> Edition:
        """
        Update an edition row in the table assuming the related objects exist.
        """
        edition: Edition = self.get(db, editions_service.get_definitive_isbn(edition_data.isbn))

        if edition_data.leading_article:
            edition.leading_article=edition_data.leading_article
        if edition_data.title:
            edition.edition_title=edition_data.title        
        if edition_data.subtitle:
            edition.edition_subtitle=edition_data.subtitle        
        if edition_data.cover_url:
            edition.cover_url=edition_data.cover_url
        if edition_data.info:
            edition.info=edition_data.info.dict()
        if work:
            edition.work = work
        if illustrators:
            edition.illustrators = illustrators

        edition.hydrated = edition_data.hydrated

        if commit:
            db.commit()
            db.refresh(edition)

        return edition


    def create_in_bulk(self, session, bulk_edition_data: List[EditionCreateIn]):
        # Need to account for new authors, works, and series created
        # in a single upload and referenced multiple times. Unfortunately we
        # can't just commit these ORM objects all at the end as we would likely
        # violate the database constraints - e.g. adding the series "Harry Potter"
        # multiple times.
        # A more performant approach might be to first process all the authors and
        # works, then the illustrators then the editions.
        #
        # Working end to end is more important than working fast right now though, so
        # this is left as a future improvement.

        # There might be duplicate editions in the input, so we keep a list of what
        # we've seen
        seen_isbns = set()
        new_edition_data = []
        for edition_data in bulk_edition_data:
            try:
                definitive_isbn = editions_service.get_definitive_isbn(
                    edition_data.isbn
                )
            except:
                logger.warning(f"Invalid ISBN: {edition_data.isbn} - Skipping...")
                continue

            if definitive_isbn not in seen_isbns:
                seen_isbns.add(definitive_isbn)
                new_edition_data.append(edition_data)

        # Dedupe Author data by a name key: lowercase, alphanumerics only, first_name + last_name
        bulk_author_data = {}
        bulk_series_titles = set()
        for edition_data in bulk_edition_data:
            for author_data in edition_data.authors:
                bulk_author_data.setdefault(
<<<<<<< HEAD
                    first_last_to_name_key(author_data.first_name, author_data.last_name),
                    author_data
=======
                    first_last_to_name_key(
                        author_data.first_name, author_data.last_name
                    ),
                    author_data,
>>>>>>> 2b7de4c0
                )
            if (
                edition_data.series_name is not None
                and len(edition_data.series_name) > 0
            ):
                bulk_series_titles.add(edition_data.series_name)

        if len(bulk_author_data) > 0:
            crud.author.create_in_bulk(
                db=session, bulk_author_data_in=bulk_author_data.values()
            )
            logger.info("Authors created")

        # Series
        if len(bulk_series_titles) > 0:
            crud.work.bulk_create_series(
                session,
                bulk_series_data=bulk_series_titles,
            )
        logger.info("Series created")

        # TODO keep bulkifying this...
        # Work next

        editions = []
        for edition_data in new_edition_data:
            editions.append(
                self.create_new_edition(session, edition_data=edition_data, commit=True)
            )
        logger.info("Work, Illustrators and Editions created")
        return editions


    def create_new_edition(self, session: Session, edition_data: EditionCreateIn, commit=True):

        clean_isbn = editions_service.get_definitive_isbn(edition_data.isbn)
        other_isbns = editions_service.clean_isbns(edition_data.other_isbns if hasattr(edition_data, 'other_isbns') else [])
        other_isbns.discard(clean_isbn)

        # if edition already exists and is hydrated, skip. 
        # if unhydrated, gather data and hydrate at the end
        edition: Edition = self.get(session, clean_isbn)
        hydrate = False
        if edition:
            if edition.hydrated:
                logger.info("Edition already exists. Skipping...")
                return
            else:
                hydrate = True

        # collate all isbns to check if their master work exists in db
        work: Work = None
        for isbn in (list(other_isbns) + [clean_isbn]):
            master_work = crud.work.find_by_isbn(session, isbn)
            if master_work:
                work = master_work
                break

        # Get or create the authors and illustrators (some data lists the same contributor multiple times, catch them too)
        authors = [
            crud_author.get_or_create(session, author_data, commit=False)
            for author_data in edition_data.authors
        ]
        authors = list({author.id: author for author in authors}.values())
        illustrators = [
            crud_illustrator.get_or_create(session, illustrator_data, commit=False)
            for illustrator_data in edition_data.illustrators
        ]
        illustrators = list({illustrator.id: illustrator for illustrator in illustrators}.values())

        # if this is the first time we've encountered this master work, create it
        # (or get it, in the case the other_isbns list wasn't comprehensive enough to detect it earlier)
        if not work:
            work_create_data = WorkCreateIn(
                type=WorkType.BOOK,
                leading_article=edition_data.leading_article,
                title=edition_data.title,
                authors=edition_data.authors,
                # info=edition_data.info,
                series_name=edition_data.series_name,
                series_number=edition_data.series_number
            )

            work = crud_work.get_or_create(
                session, work_data=work_create_data, authors=authors, commit=False
            )
        # from now on, the master work exists.

        # create labelset if needed
        if edition_data.labelset and not edition_data.labelset.empty():
            labelset = crud.labelset.get_or_create(session, work)
            labelset = crud.labelset.patch(session, labelset, edition_data.labelset, commit=False)

        # now is a good time to link the work with any other_isbns that came along
        # with this EditionCreateIn
        for isbn in other_isbns:
            other_edition = self.get_or_create_unhydrated(session, isbn)
            work.editions.append(other_edition)

        if hydrate:
            edition = self.update(
                db=session,
                edition_data=edition_data,
                work=work,
                illustrators=illustrators,
                commit=commit,
            )
        else:
            # Then, at last create the edition - raising an error if it already existed
            edition = self.create(
                db=session,
                edition_data=edition_data,
                work=work,
                illustrators=illustrators,
                commit=commit,
            )

        return edition


    def get_or_create_unhydrated(
        self, db: Session, isbn: str, commit=True
    ) -> Edition:

        edition = self.get(db, isbn)
        if not edition:
            edition = Edition(
                isbn=editions_service.get_definitive_isbn(isbn)
            )
            db.add(edition)
            if commit :
                db.commit()
            
        return edition

    # To speed up the inserts, we've opted out orm features to track each object and retrieve each pk after insertion.
    # but since we know already have the isbns, i.e the pk's that are being inserted, we can refer to them later anyway.
    # After ensuring the list is added to the db, this returns the list of cleaned pk's.
    def create_in_bulk_unhydrated(self, session: Session, isbn_list: List[str]):
        clean_isbn_list = editions_service.clean_isbns(isbn_list)
        editions = [{"isbn": isbn} for isbn in clean_isbn_list]

        previous_count = session.execute(select(func.count(Edition.id))).scalar_one()

        if(editions):
            stmt = insert(Edition).on_conflict_do_nothing()
            session.execute(stmt, editions)
            session.commit()

        new_count = session.execute(select(func.count(Edition.id))).scalar_one()
        # can't seem to track how many conflicts the commit generates, so our best way
        # of tracking the amount that were actually created is to just generate a count diff
        num_created = new_count - previous_count

        logger.info(f"{num_created} unhydrated editions created")
        return clean_isbn_list, num_created


edition = CRUDEdition(Edition)<|MERGE_RESOLUTION|>--- conflicted
+++ resolved
@@ -148,15 +148,10 @@
         for edition_data in bulk_edition_data:
             for author_data in edition_data.authors:
                 bulk_author_data.setdefault(
-<<<<<<< HEAD
-                    first_last_to_name_key(author_data.first_name, author_data.last_name),
-                    author_data
-=======
                     first_last_to_name_key(
                         author_data.first_name, author_data.last_name
                     ),
                     author_data,
->>>>>>> 2b7de4c0
                 )
             if (
                 edition_data.series_name is not None
