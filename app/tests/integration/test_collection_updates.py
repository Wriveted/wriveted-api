import csv
import random
import time
from app.services.editions import check_digit_13

def test_collection_management(
    client,
    settings,
    test_school,
    service_account_for_test_school,
    test_school_service_account_headers,
    test_data_path,
):
    """
    Test out the collection mechanisms of the Wriveted API.

    """
    start_time = time.time()
    print("Checking authorization")
    account_details_response = client.get(
        "/v1/auth/me", headers=test_school_service_account_headers
    )
    account_details_response.raise_for_status()
    account_details = account_details_response.json()

    is_admin = (
        account_details["account_type"] == "user"
        and account_details["user"]["type"] == "wriveted"
    ) or (
        account_details["account_type"] == "service_account"
        and account_details["service_account"]["type"]
        in {
            "backend",
        }
    )

    INITIAL_NUMBER_OF_HYDRATED_BOOKS = 10
    INITIAL_NUMBER_OF_UNHYDRATED_BOOKS = 10
    NUMBER_INVALID_ISBNS = 10
    UPDATED_NUMBER_OF_BOOKS = 10
    ADDED_NUMBER_OF_BOOKS = 10
    REMOVED_NUMBER_OF_BOOKS = 10

    test_school_id = test_school.wriveted_identifier

    print("Resetting school collection")
    reset_collection_response = client.post(
        f"/v1/school/{test_school_id}/collection",
        headers=test_school_service_account_headers,
        json=[],
    )
    reset_collection_response.raise_for_status()
    get_collection_response = client.get(
        f"/v1/school/{test_school_id}/collection",
        headers=test_school_service_account_headers,
    )

    get_collection_response.raise_for_status()
    collection = get_collection_response.json()
    assert len(collection) == 0
    print("Collection after reset:", collection)

    print("Loading books from CSV file")

    book_data = []

    test_file_path = test_data_path / "test-books.csv"
    with open(test_file_path, newline="", encoding="utf-8") as csv_file:
        reader = csv.reader(csv_file)

        # Eat the header line
        headers = next(reader)

        print()

        # The Airtable data has some duplicates
        seen_isbns = set()
        for i, book_row in enumerate(reader):
            if i > 2000:
                break
            authors = []
            if len(book_row[1]) > 1:
                authors.append(
                    {
                        "first_name": book_row[1].split()[0],
                        "last_name": book_row[1].split()[-1],
                    }
                )

            cover_url = None
            if len(book_row[17]) > 1 and book_row[17].startswith("http"):
                cover_url = book_row[17]

            for isbn in book_row[28].split(","):
                isbn = isbn.strip().upper()
                if isbn not in seen_isbns and len(isbn) > 0:

                    new_edition_data = {
                        # "work_title": "string",
                        "title": book_row[0].strip(),
                        "isbn": isbn.strip(),
                        "cover_url": cover_url,
                        "info": {
                            # "genre": book_row[20],
                            "pages": 50,
                            "other": {"airtable_dump": "|".join(book_row)},
                        },
                        "work_info": {
                            # "short_summary": short_summary,
                            # "long_summary": long_summary,
                            # "keywords": keywords,
                            # "interest_age": interest_age,
                            # "reading_age": reading_age,
                            # "genres": genres
                        },
                        "authors": authors,
                        "illustrators": [
                            # {
                            #     "full_name": "string",
                            #     "info": "string"
                            # }
                        ],
                    }
                    if book_row[80] is not None and len(book_row[80]) > 1:
                        # Add the series title
                        try:
                            (series_title, *_) = book_row[80].split(";")
                            new_edition_data["series_title"] = series_title.strip()
                        except ValueError:
                            print("Not adding this series - row was ", book_row[80])

                    book_data.append(new_edition_data)

                seen_isbns.add(isbn)

    assert len(book_data) > (INITIAL_NUMBER_OF_HYDRATED_BOOKS + ADDED_NUMBER_OF_BOOKS)

    original_hydrated = book_data[:INITIAL_NUMBER_OF_HYDRATED_BOOKS]
    assert len(original_hydrated) == INITIAL_NUMBER_OF_HYDRATED_BOOKS

<<<<<<< HEAD
    # create INITIAL_NUMBER_OF_UNHYDRATED_BOOKS valid ISBN13s
    valid_isbns = [
        str(valid_isbn_body) + check_digit_13(str(valid_isbn_body))
        for valid_isbn_body in random.sample(
            range(978000000000, 979000000000), INITIAL_NUMBER_OF_UNHYDRATED_BOOKS
        )
    ]
    original_unhydrated = [{"isbn" : i} for i in valid_isbns]
    assert len(original_unhydrated) == INITIAL_NUMBER_OF_UNHYDRATED_BOOKS

    # create NUMBER_INVALID_ISBNS invalid isbns to include (apply an off-by-one on the valid check digit)
    invalid_isbns = [
        str(invalid_isbn_body) + str((int(check_digit_13(str(invalid_isbn_body))) + 1) % 10)
        for invalid_isbn_body in random.sample(
            range(978000000000, 979000000000), NUMBER_INVALID_ISBNS
        )
    ]
    invalid_books = [{"isbn" : i} for i in invalid_isbns]

    original_books = original_hydrated + original_unhydrated + invalid_books
    assert len(original_books) == INITIAL_NUMBER_OF_HYDRATED_BOOKS + INITIAL_NUMBER_OF_UNHYDRATED_BOOKS + NUMBER_INVALID_ISBNS
=======
    # create INITIAL_NUMBER_OF_UNHYDRATED_BOOKS nonexistent ISBN13s (largest isbn13 prefix is 979)
    original_unhydrated = [
        {"isbn": r}
        for r in random.sample(
            range(9800000000000, 9810000000000), INITIAL_NUMBER_OF_UNHYDRATED_BOOKS
        )
    ]
    assert len(original_unhydrated) == INITIAL_NUMBER_OF_UNHYDRATED_BOOKS

    original_books = original_hydrated + original_unhydrated
    assert (
        len(original_books)
        == INITIAL_NUMBER_OF_HYDRATED_BOOKS + INITIAL_NUMBER_OF_UNHYDRATED_BOOKS
    )
>>>>>>> 2b7de4c0

    print(
        f"{len(book_data)} Books loaded. Setting the collection to the first {len(original_hydrated)} unhydrated books + {len(original_unhydrated)} hydrated books"
    )

    print(
        f"Adding the initial {len(original_hydrated)} hydrated books to db as Editions, Works, Authors etc."
    )
    add_books_response = client.post(
        f"/v1/editions",
        json=original_hydrated,
        timeout=30,
        headers=test_school_service_account_headers,
    )
    add_books_response.raise_for_status()
    print(add_books_response.json())

    def randomize_loan_status(book_data):
        data = book_data.copy()
        data["copies_total"] = random.randint(2, 4)
        data["copies_available"] = random.randint(0, 2)
        return data

    original_collection = [
        randomize_loan_status(
            {
                "isbn": b["isbn"],
            }
        )
        for b in original_books
    ]
    print(
        f"Updating school by setting new collection of {len(original_collection)} hydrated + unhydrated books"
    )
    set_collection_response = client.post(
        f"/v1/school/{test_school_id}/collection",
        json=original_books,
        timeout=30,
        headers=test_school_service_account_headers,
    )
    set_collection_response.raise_for_status()
    print(set_collection_response.json())

    print("Checking the collection")
    get_collection_response = client.get(
        f"/v1/school/{test_school_id}/collection",
        headers=test_school_service_account_headers,
        params={"skip": 0, "limit": 2000},
        timeout=30,
    )

    get_collection_response.raise_for_status()
    collection = get_collection_response.json()
    print("Collection after adding (first 3):\n", collection[:3])
    # check that the number of books exactly matches the number of -valid- isbns provided
    assert (
        len(collection)
        == INITIAL_NUMBER_OF_HYDRATED_BOOKS + INITIAL_NUMBER_OF_UNHYDRATED_BOOKS
    ), f"Expected the collection to contain {INITIAL_NUMBER_OF_HYDRATED_BOOKS} items, but it had {len(collection)}"

    # Update the collection by changing the loan status of a subset of the books.
    books_to_update = original_collection[:UPDATED_NUMBER_OF_BOOKS]
    print("Bulk updating loan status via `PATCH .../collection` API")
    time.sleep(0.5)
    collection_changes = [
        {
            "action": "update",
            "isbn": b["isbn"],
            "copies_total": 99,
            "copies_available": 99,
        }
        for b in books_to_update
    ]

    print(f"Sending through {len(collection_changes)} updates")
    updates_response = client.patch(
        f"/v1/school/{test_school_id}/collection",
        json=collection_changes,
        timeout=120,
        headers=test_school_service_account_headers,
    )
    updates_response.raise_for_status()
    print(updates_response.status_code)
    print(updates_response.json())
    print("Updated loan status")

    get_collection_response = client.get(
        f"/v1/school/{test_school_id}/collection",
        headers=test_school_service_account_headers,
        params={"skip": 0, "limit": 2000},
        timeout=120,
    )
    get_collection_response.raise_for_status()
    collection = get_collection_response.json()

    number_items_with_updated_loan_status = 0
    for item in collection:
        if item["copies_total"] == 99 and item["copies_available"] == 99:
            number_items_with_updated_loan_status += 1

    assert (
        number_items_with_updated_loan_status == UPDATED_NUMBER_OF_BOOKS
    ), f"Expected {UPDATED_NUMBER_OF_BOOKS} to have different loan statuses - but found {number_items_with_updated_loan_status}"
    print("Collection loan status has changed")

    books_to_remove = original_collection[:REMOVED_NUMBER_OF_BOOKS]
    print("Adding and removing books from collection via `PUT .../collection` API")
    collection_changes = [
        {
            "action": "remove",
            "isbn": b["isbn"],
        }
        for b in books_to_remove
    ]

    books_to_add = book_data[
        INITIAL_NUMBER_OF_HYDRATED_BOOKS : INITIAL_NUMBER_OF_HYDRATED_BOOKS
        + ADDED_NUMBER_OF_BOOKS
    ]
    collection_changes.extend(
        [
            randomize_loan_status(
                {
                    "action": "add",
                    "isbn": b["isbn"],
                    "edition_info": b,
                }
            )
            for b in books_to_add
        ]
    )

    updates_response = client.patch(
        f"/v1/school/{test_school_id}/collection",
        json=collection_changes,
        timeout=120,
        headers=test_school_service_account_headers,
    )
    updates_response.raise_for_status()
    print(updates_response.json())

    print("Added and removed books from collection")
    get_collection_response = client.get(
        f"/v1/school/{test_school_id}/collection",
        headers=test_school_service_account_headers,
        params={"skip": 0, "limit": 2000},
        timeout=120,
    )
    get_collection_response.raise_for_status()
    collection = get_collection_response.json()
    print(
        "Current collection size:",
        len(collection),
        "expected: ",
        INITIAL_NUMBER_OF_HYDRATED_BOOKS
        + INITIAL_NUMBER_OF_UNHYDRATED_BOOKS
        + ADDED_NUMBER_OF_BOOKS
        - REMOVED_NUMBER_OF_BOOKS,
    )
    assert (
        len(collection)
        == INITIAL_NUMBER_OF_HYDRATED_BOOKS
        + INITIAL_NUMBER_OF_UNHYDRATED_BOOKS
        + ADDED_NUMBER_OF_BOOKS
        - REMOVED_NUMBER_OF_BOOKS
    )

    print(f"Processing took: {time.time() - start_time:.2f} seconds")<|MERGE_RESOLUTION|>--- conflicted
+++ resolved
@@ -138,7 +138,6 @@
     original_hydrated = book_data[:INITIAL_NUMBER_OF_HYDRATED_BOOKS]
     assert len(original_hydrated) == INITIAL_NUMBER_OF_HYDRATED_BOOKS
 
-<<<<<<< HEAD
     # create INITIAL_NUMBER_OF_UNHYDRATED_BOOKS valid ISBN13s
     valid_isbns = [
         str(valid_isbn_body) + check_digit_13(str(valid_isbn_body))
@@ -160,22 +159,6 @@
 
     original_books = original_hydrated + original_unhydrated + invalid_books
     assert len(original_books) == INITIAL_NUMBER_OF_HYDRATED_BOOKS + INITIAL_NUMBER_OF_UNHYDRATED_BOOKS + NUMBER_INVALID_ISBNS
-=======
-    # create INITIAL_NUMBER_OF_UNHYDRATED_BOOKS nonexistent ISBN13s (largest isbn13 prefix is 979)
-    original_unhydrated = [
-        {"isbn": r}
-        for r in random.sample(
-            range(9800000000000, 9810000000000), INITIAL_NUMBER_OF_UNHYDRATED_BOOKS
-        )
-    ]
-    assert len(original_unhydrated) == INITIAL_NUMBER_OF_UNHYDRATED_BOOKS
-
-    original_books = original_hydrated + original_unhydrated
-    assert (
-        len(original_books)
-        == INITIAL_NUMBER_OF_HYDRATED_BOOKS + INITIAL_NUMBER_OF_UNHYDRATED_BOOKS
-    )
->>>>>>> 2b7de4c0
 
     print(
         f"{len(book_data)} Books loaded. Setting the collection to the first {len(original_hydrated)} unhydrated books + {len(original_unhydrated)} hydrated books"
