import enum
from typing import Any, Optional
from uuid import UUID
from PIL import Image
from io import BytesIO

from base64 import b64decode
from binascii import Error as BinasciiError

from pydantic import AnyHttpUrl, BaseModel, Field, conint, root_validator, validator

from app.schemas.edition import EditionBrief
from app.schemas.work import WorkBrief


class CollectionBrief(BaseModel):
    id: UUID
    name: str
    book_count: int
    school_id: UUID | None
    user_id: UUID | None

    class Config:
        orm_mode = True


class CollectionInfo(BaseModel):
    """
    Count editions in each state in a collection.

    Note this doesn't count additional copies of the same book.
    """

    total_editions: int = Field(
        ..., description="Count of unique editions in this collection"
    )

    hydrated: int = Field(
        ...,
        description="Count of unique editions for which Wriveted has basic metadata",
    )
    hydrated_and_labeled: int = Field(
        ..., description="Count of unique editions for which Wriveted has labelled"
    )
    recommendable: int = Field(
        ..., description="Count of unique editions labelled and marked as recommendable"
    )


class CollectionItemSentiment(BaseModel):
    # Thanks to text-processing.com
    pos: float
    neg: float
    neutral: float
    polar: float


class CollectionItemFeedback(BaseModel):
    """
    Feedback about a collection item.
    This is also used to update the feedback for a collection item.
    """

    emojis: list[str] | None
    descriptor: str | None
    sentiment: CollectionItemSentiment | None


class CollectionItemInfo(BaseModel):
    cover_image: AnyHttpUrl | None
    title: str | None
    author: str | None

    feedback: CollectionItemFeedback | None

    other: dict[str, Any] | None


class CollectionItemInfoCreateIn(CollectionItemInfo):
    cover_image: str | None

    @validator("cover_image", pre=True)
    def _validate_cover_image(cls, v, values: dict):
        if not v:
            return

        # base64 image string validity
        try:
            # remove the metadata from the base64 string before decoding
            raw_image_bytes = b64decode(v.split(",")[1])
            img = Image.open(BytesIO(raw_image_bytes))
        except (BinasciiError, IOError) as e:
            raise ValueError(
                "cover_image must be a valid base64 image string, properly formed"
            )

        # image filesize
        if len(raw_image_bytes) > 512_000:
            raise ValueError("Maximum cover_image size is 500kb")

        # image formats
        if img.format.lower() not in ["jpg", "jpeg", "png"]:
            raise ValueError(
                "cover_image must be either `jpg`, `jpeg`, or `png` format"
            )

        # image dimensions
        width, height = img.size
        if (width < 100) or (height < 100) or (width > 1000) or (height > 1000):
            raise ValueError(
                "Minimum cover_image dimensions are 100x100 and maximum dimensions are 1000x1000"
            )

        # we now have a valid base64 string that claims to be an image
        return v


class CoverImageUpdateIn(CollectionItemInfoCreateIn):
    collection_id: UUID | None
    edition_isbn: str


class CollectionItemBase(BaseModel):
<<<<<<< HEAD
    edition_isbn: str
    info: CollectionItemInfoCreateIn | None
=======
    edition_isbn: str | None
    info: CollectionItemInfo | None
>>>>>>> 411104cc
    copies_total: Optional[conint(ge=0)] = None
    copies_available: Optional[conint(ge=0)] = None

    class Config:
        orm_mode = True


class CollectionItemInnerCreateIn(CollectionItemBase):
    collection_id: UUID


class CollectionCreateIn(BaseModel):
    name: str

    school_id: UUID | None
    user_id: UUID | None

    info: dict[str, Any] | None
    items: list[CollectionItemBase] | None

    @root_validator(pre=True)
    def _validate_relationships(cls, values: dict):
        school_id = values.get("school_id")
        user_id = values.get("user_id")
        if not school_id and not user_id:
            raise ValueError("Must provide either school_id or user_id")
        if school_id and user_id:
            raise ValueError("Must provide only one of school_id or user_id")
        return values


class CollectionItemDetail(BaseModel):
<<<<<<< HEAD
    work: WorkBrief | None
    edition: EditionBrief
=======
    work: Optional[WorkBrief]
    edition: EditionBrief | None
>>>>>>> 411104cc

    copies_total: Optional[conint(ge=0)] = None
    copies_available: Optional[conint(ge=0)] = None

    info: CollectionItemInfo | None

    class Config:
        orm_mode = True


class CollectionUpdateType(str, enum.Enum):
    ADD = "add"
    REMOVE = "remove"
    UPDATE = "update"


class CollectionItemUpdate(CollectionItemBase):
    action: CollectionUpdateType = CollectionUpdateType.ADD

    class Config:
        orm_mode = True


class CollectionUpdateIn(BaseModel):
    name: str | None
    info: CollectionInfo | None = None


class CollectionAndItemsUpdateIn(CollectionUpdateIn):
    items: list[CollectionItemUpdate] | None


class CollectionUpdateSummaryResponse(BaseModel):
    msg: str
    collection_size: int<|MERGE_RESOLUTION|>--- conflicted
+++ resolved
@@ -121,13 +121,8 @@
 
 
 class CollectionItemBase(BaseModel):
-<<<<<<< HEAD
-    edition_isbn: str
-    info: CollectionItemInfoCreateIn | None
-=======
     edition_isbn: str | None
     info: CollectionItemInfo | None
->>>>>>> 411104cc
     copies_total: Optional[conint(ge=0)] = None
     copies_available: Optional[conint(ge=0)] = None
 
@@ -160,13 +155,8 @@
 
 
 class CollectionItemDetail(BaseModel):
-<<<<<<< HEAD
-    work: WorkBrief | None
-    edition: EditionBrief
-=======
     work: Optional[WorkBrief]
     edition: EditionBrief | None
->>>>>>> 411104cc
 
     copies_total: Optional[conint(ge=0)] = None
     copies_available: Optional[conint(ge=0)] = None
