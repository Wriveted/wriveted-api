import enum
from typing import Any, Optional
from uuid import UUID
<<<<<<< HEAD

from pydantic import AnyHttpUrl, BaseModel, Field, conint, root_validator
=======
from PIL import Image
from io import BytesIO

from base64 import b64decode
from binascii import Error as BinasciiError

from pydantic import (
    AnyHttpUrl,
    BaseModel,
    Field,
    conint,
    root_validator,
    validator,
)
from structlog import get_logger
>>>>>>> def73386

from app.schemas.edition import EditionBrief
from app.schemas.work import WorkBrief

logger = get_logger()


class CollectionBrief(BaseModel):
    id: UUID
    name: str
    book_count: int
    school_id: UUID | None
    user_id: UUID | None

    class Config:
        orm_mode = True


class CollectionInfo(BaseModel):
    """
    Count editions in each state in a collection.

    Note this doesn't count additional copies of the same book.
    """

    total_editions: int = Field(
        ..., description="Count of unique editions in this collection"
    )

    hydrated: int = Field(
        ...,
        description="Count of unique editions for which Wriveted has basic metadata",
    )
    hydrated_and_labeled: int = Field(
        ..., description="Count of unique editions for which Wriveted has labelled"
    )
    recommendable: int = Field(
        ..., description="Count of unique editions labelled and marked as recommendable"
    )


class CollectionItemSentiment(BaseModel):
    # Thanks to text-processing.com
    pos: float
    neg: float
    neutral: float
    polar: float


class CollectionItemFeedback(BaseModel):
    """
    Feedback about a collection item.
    This is also used to update the feedback for a collection item.
    """

    emojis: list[str] | None
    descriptor: str | None
    sentiment: CollectionItemSentiment | None


class CollectionItemInfo(BaseModel):
    cover_image: AnyHttpUrl | None
    title: str | None
    author: str | None

    feedback: CollectionItemFeedback | None

    other: dict[str, Any] | None


class CollectionItemInfoCreateIn(CollectionItemInfo):
    cover_image: str | None

    @validator("cover_image", pre=True)
    def _validate_cover_image(cls, v, values: dict):
        if not v:
            return

        logger.info(f"Validating cover_image `{v[0:100]}...`")

        # base64 image string validity
        try:
            # remove the metadata from the base64 string before decoding
            raw_image_bytes = b64decode(v.split(",")[1])
            img = Image.open(BytesIO(raw_image_bytes))
        except (BinasciiError, IOError) as e:
            raise ValueError(
                "cover_image must be a valid base64 image string, properly formed"
            )

        # image filesize
        if len(raw_image_bytes) > 512_000:
            raise ValueError("Maximum cover_image size is 500kb")

        # image formats
        if img.format.lower() not in ["jpg", "jpeg", "png"]:
            raise ValueError(
                "cover_image must be either `jpg`, `jpeg`, or `png` format"
            )

        # image dimensions
        width, height = img.size
        if (width < 100) or (height < 100) or (width > 1000) or (height > 1000):
            raise ValueError(
                "Minimum cover_image dimensions are 100x100 and maximum dimensions are 1000x1000"
            )

        # we now have a valid base64 string that claims to be an image
        return v

    class Config:
        max_anystr_length = (
            2**19
        ) * 1.5  # Max filesize is 500kb, but base64 strings are at least 4/3 the size

        validate_assignment = True


class CoverImageUpdateIn(CollectionItemInfoCreateIn):
    collection_id: UUID | None
    edition_isbn: str


class CollectionItemBase(BaseModel):
    edition_isbn: str | None
    info: CollectionItemInfoCreateIn | None
    copies_total: Optional[conint(ge=0)] = None
    copies_available: Optional[conint(ge=0)] = None

    class Config:
        orm_mode = True


class CollectionItemInnerCreateIn(CollectionItemBase):
    collection_id: UUID
    info: CollectionItemInfo | None


class CollectionCreateIn(BaseModel):
    name: str

    school_id: UUID | None
    user_id: UUID | None

    info: dict[str, Any] | None
    items: list[CollectionItemBase] | None

    @root_validator(pre=True)
    def _validate_relationships(cls, values: dict):
        school_id = values.get("school_id")
        user_id = values.get("user_id")
        if not school_id and not user_id:
            raise ValueError("Must provide either school_id or user_id")
        if school_id and user_id:
            raise ValueError("Must provide only one of school_id or user_id")
        return values


class CollectionItemDetail(BaseModel):
    work: Optional[WorkBrief]
    edition: EditionBrief | None

    copies_total: Optional[conint(ge=0)] = None
    copies_available: Optional[conint(ge=0)] = None

    info: CollectionItemInfo | None

    class Config:
        orm_mode = True


class CollectionUpdateType(str, enum.Enum):
    ADD = "add"
    REMOVE = "remove"
    UPDATE = "update"


class CollectionItemUpdate(CollectionItemBase):
    action: CollectionUpdateType = CollectionUpdateType.ADD

    class Config:
        orm_mode = True


class CollectionUpdateIn(BaseModel):
    name: str | None
    info: CollectionInfo | None = None


class CollectionAndItemsUpdateIn(CollectionUpdateIn):
    items: list[CollectionItemUpdate] | None


class CollectionUpdateSummaryResponse(BaseModel):
    msg: str
    collection_size: int<|MERGE_RESOLUTION|>--- conflicted
+++ resolved
@@ -1,13 +1,10 @@
 import enum
 from typing import Any, Optional
 from uuid import UUID
-<<<<<<< HEAD
-
-from pydantic import AnyHttpUrl, BaseModel, Field, conint, root_validator
-=======
 from PIL import Image
 from io import BytesIO
 
+from pydantic import AnyHttpUrl, BaseModel, Field, conint, root_validator
 from base64 import b64decode
 from binascii import Error as BinasciiError
 
@@ -20,7 +17,6 @@
     validator,
 )
 from structlog import get_logger
->>>>>>> def73386
 
 from app.schemas.edition import EditionBrief
 from app.schemas.work import WorkBrief
