--- conflicted
+++ resolved
@@ -8,17 +8,11 @@
 from datetime import datetime
 from typing import Optional
 from uuid import UUID
-import uuid
 
 from pydantic import UUID4, AnyHttpUrl, BaseModel, EmailStr, root_validator, validator
 from sqlalchemy.orm.dynamic import AppenderQuery
 
 from app.models.user import UserAccountType
-<<<<<<< HEAD
-=======
-from app.schemas.event import EventBrief
-from app.schemas.recommendations import ReadingAbilityKey
->>>>>>> c25c4479
 
 
 class UserPatchOptions(BaseModel):
@@ -33,16 +27,9 @@
     other: dict | None
 
 
-class StudentInfo(BaseModel):
-    reading_ability_preference: ReadingAbilityKey | None
-    age: int | None
-    other: dict | None
-
-
 class UserCreateIn(BaseModel):
     # all users
     name: str
-<<<<<<< HEAD
     email: EmailStr
     info: UserInfo | None
     type: UserAccountType | None = UserAccountType.PUBLIC
@@ -109,31 +96,6 @@
     student_info: dict | None
     school_admin_info: dict | None
     wriveted_admin_info: dict | None
-=======
-    email: EmailStr | None
-    username: str | None
-    info: UserInfo | None
-    type: UserAccountType | None
-
-
-class SchoolAdminCreateIn(UserCreateIn):
-    type = UserAccountType.LIBRARY
-    school_id: int | None
-
-
-class StudentCreateIn(UserCreateIn):
-    type = UserAccountType.STUDENT
-    school_id: int | None
-    class_group_id: UUID | None
-
-
-class UserUpdateIn(BaseModel):
-    name: str | None
-    is_active: bool | None
-    type: UserAccountType | None
-    # school: Optional[SchoolBrief]
-    info: UserInfo | None
->>>>>>> c25c4479
 
 
 class UsersSchool(BaseModel):
@@ -160,33 +122,10 @@
         orm_mode = True
 
 
-class StudentIdentity(UserIdentity):
-    first_name: str
-    last_name_initial: str
-
-
 class UserBrief(UserIdentity):
     email: str
     is_active: bool
-<<<<<<< HEAD
     last_login_at: Optional[datetime]
-=======
-    last_login_at: datetime | None
-
-
-class StudentBrief(UserBrief):
-    school: UsersSchool | None
-    # class_group: ClassGroupBrief | None
-
-
-class SchoolAdminBrief(UserBrief):
-    school: UsersSchool | None
-    # class_group: ClassGroupBrief | None
-
-
-class WrivetedAdminBrief(UserBrief):
-    pass
->>>>>>> c25c4479
 
 
 class UserDetail(UserBrief):
@@ -201,16 +140,4 @@
 
     @validator("events", pre=True)
     def limit_events(cls, v):
-        return v[:10] if isinstance(v, AppenderQuery) else v
-
-
-class StudentDetail(UserDetail, StudentBrief):
-    student_info: StudentInfo | None
-
-
-class SchoolAdminDetail(UserDetail, SchoolAdminBrief):
-    school_admin_info: dict | None
-
-
-class WrivetedAdminDetail(UserDetail, WrivetedAdminBrief):
-    wriveted_admin_info: dict | None+        return v[:10] if isinstance(v, AppenderQuery) else v