--- conflicted
+++ resolved
@@ -1,11 +1,4 @@
 from __future__ import annotations
-
-<<<<<<< HEAD
-from datetime import datetime
-=======
-from typing import Any
->>>>>>> 74933c26
-
 from pydantic import BaseModel, constr
 
 
