import json
from statistics import median
from textwrap import dedent

import openai
from pydantic import ValidationError
from structlog import get_logger

from app.config import get_settings
from app.models.work import Work
from app.schemas.work import GptWorkData
from app.services.gpt.prompt import suffix, system_prompt, user_prompt_template

logger = get_logger()

settings = get_settings()


def gpt_query(system_prompt, user_content):
    response = openai.ChatCompletion.create(
        model="gpt-3.5-turbo",
        messages=[
            {"role": "system", "content": system_prompt},
            {"role": "user", "content": user_content},
        ],
        temperature=0,
        timeout=settings.OPENAI_TIMEOUT,
    )

    return {
        "usage": response["usage"],
        "response": response["choices"][0]["message"]["content"].strip(),
    }


def extract_labels(work: Work, prompt: str = None, retries: int = 2):
    target_prompt = prompt or system_prompt

    logger.info("Requesting completion from OpenAI", work_id=work.id)
    # TODO: Get a better list of related editions. E.g levenstein distance to title, largest info blobs or biggest delta in info blob content etc
    editions = [
        ed
        for ed in work.editions[:20]
        if ed.info is not None and ed.title == work.title
    ]
    editions.sort(key=lambda e: len(e.info), reverse=True)

    if not editions:
        raise ValueError("Insufficient edition data to generate labels")

    main_edition = editions[0]

    huey_summary = work.labelset.huey_summary if work.labelset else ""

    genre_data = set()
    short_summaries = set()
    page_numbers = set()

    for e in editions[:20]:
        for g in e.info.get("genres", []):
            genre_data.add(f"{g['name']}")

        short_summaries.add(e.info.get("summary_short"))

        if pages := e.info.get("pages"):
            page_numbers.add(pages)

    genre_data = "\n".join(genre_data)
    median_page_number = median(page_numbers)
    short_summaries = "\n".join(f"- {s}" for s in short_summaries if s is not None)

    display_title = work.get_display_title()
    authors_string = work.get_authors_string()
    long_summary = main_edition.info.get("summary_long", "") or ""
    keywords = main_edition.info.get("keywords", "") or ""
    other_info = dedent(
        f"""
    - {main_edition.info.get('cbmctext')}
    - {main_edition.info.get('prodct')}
    """
    )
    user_provided_values = {
        "display_title": display_title,
        "authors_string": authors_string,
        "huey_summary": huey_summary[:1500],
        "short_summaries": short_summaries[:1500],
        "long_summary": long_summary[:1500],
        "keywords": keywords[:1500],
        "other_info": other_info,
        "number_of_pages": median_page_number,
        "genre_data": genre_data[:1500],
    }
<<<<<<< HEAD
    user_content = user_prompt_template.format(**user_provided_values) + suffix

    logger.debug("User prompt prepared, sending to OpenAI")
    usage, response_string = gpt_query(target_prompt, user_content)

    # validate the formatting of the response
    json_data = None
    parsed_data = None
    while retries > 0:
=======
    user_content = user_prompt_template.format(**user_provided_values)
    logger.debug("User prompt prepared, sending to OpenAI", model=settings.OPENAI_MODEL)

    response = openai.ChatCompletion.create(
        model=settings.OPENAI_MODEL,
        messages=[
            {"role": "system", "content": prompt or system_prompt},
            {"role": "user", "content": user_content + suffix},
        ],
        temperature=0,
        timeout=settings.OPENAI_TIMEOUT,
    )
    logger.debug("Response received from OpenAI")
    try:
        response_string = response["choices"][0]["message"]["content"].strip()
        # response_string = response_string.replace("\n", "").replace("'", '"')
        # Try to parse the response string as JSON
        json_data = json.loads(response_string)
    except ValueError:
        # If the response string is not valid JSON, try to extract the JSON string
>>>>>>> 3d2d3f63
        try:
            json_data = json.loads(response_string)
            parsed_data = GptWorkData(**json_data)
            break
        except (ValidationError, ValueError) as e:
            logger.warning("GPT response was not valid", work_id=work.id)
            # tell gpt what is going on
            new_content = f"""
            I just asked you to generate some data for a book, with the following prompt and content: 

            ----- user content -----

            {user_content}

            ------------------------

            But you returned something that did not match the expected format.
            Here is a validation error message encountered when parsing:

            ------ error -----

            {e}

            -------------------

            Please re-generate the requested data, ensuring that it matches the expected format.
            """
            usage, response_string = gpt_query(target_prompt, new_content)

            retries -= 1

    # check if the response is valid at this point
    if not json_data or not parsed_data:
        logger.error("GPT response was not valid", work_id=work.id)
        raise ValueError("GPT response was not valid")

    return {
        "system_prompt": prompt or system_prompt,
        "user_content": user_content,
        "output": parsed_data,
        "usage": usage,
    }<|MERGE_RESOLUTION|>--- conflicted
+++ resolved
@@ -90,7 +90,6 @@
         "number_of_pages": median_page_number,
         "genre_data": genre_data[:1500],
     }
-<<<<<<< HEAD
     user_content = user_prompt_template.format(**user_provided_values) + suffix
 
     logger.debug("User prompt prepared, sending to OpenAI")
@@ -100,28 +99,6 @@
     json_data = None
     parsed_data = None
     while retries > 0:
-=======
-    user_content = user_prompt_template.format(**user_provided_values)
-    logger.debug("User prompt prepared, sending to OpenAI", model=settings.OPENAI_MODEL)
-
-    response = openai.ChatCompletion.create(
-        model=settings.OPENAI_MODEL,
-        messages=[
-            {"role": "system", "content": prompt or system_prompt},
-            {"role": "user", "content": user_content + suffix},
-        ],
-        temperature=0,
-        timeout=settings.OPENAI_TIMEOUT,
-    )
-    logger.debug("Response received from OpenAI")
-    try:
-        response_string = response["choices"][0]["message"]["content"].strip()
-        # response_string = response_string.replace("\n", "").replace("'", '"')
-        # Try to parse the response string as JSON
-        json_data = json.loads(response_string)
-    except ValueError:
-        # If the response string is not valid JSON, try to extract the JSON string
->>>>>>> 3d2d3f63
         try:
             json_data = json.loads(response_string)
             parsed_data = GptWorkData(**json_data)
