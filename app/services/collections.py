--- conflicted
+++ resolved
@@ -35,17 +35,6 @@
     # If the list of new editions include the same ISBN multiple times just process the first one
     processed_isbns = set()
     for collection_item_info in new_edition_data:
-<<<<<<< HEAD
-        school.collection.append(
-            CollectionItem(
-                edition=edition_orms_by_isbn[collection_item_info.ISBN],
-                info={
-                    "Updated": str(datetime.datetime.utcnow())
-                },
-                # TODO this is gross because I pass EditionCreateIn as well as CollectionCreateIn
-                copies_total=collection_item_info.copies_total if hasattr(collection_item_info, 'copies_total') else 1,
-                copies_available=collection_item_info.copies_available if hasattr(collection_item_info, 'copies_available') else 1
-=======
         if collection_item_info.ISBN not in processed_isbns:
             school.collection.append(
                 CollectionItem(
@@ -54,9 +43,8 @@
                         "Updated": str(datetime.datetime.utcnow())
                     },
                     # TODO this is gross because I pass EditionCreateIn as well as CollectionCreateIn
-                    copies_available=collection_item_info.copies_available if hasattr(collection_item_info, 'copies_available') else 1,
-                    copies_on_loan=collection_item_info.copies_on_loan if hasattr(collection_item_info, 'copies_on_loan') else 0
->>>>>>> ae088c65
+                    copies_total=collection_item_info.copies_total if hasattr(collection_item_info, 'copies_total') else 1,
+                    copies_available=collection_item_info.copies_available if hasattr(collection_item_info, 'copies_available') else 1
 
                 )
             )
@@ -72,9 +60,6 @@
         commit=False
     )
 
-<<<<<<< HEAD
-    session.add(school)
-=======
     #session.add(school)
 
     try:
@@ -92,5 +77,4 @@
     new_edition_data = [data for data in new_edition_data if data.ISBN in isbns_to_create]
     crud.edition.create_in_bulk(session, bulk_edition_data=new_edition_data)
     logger.info("Created new editions")
-    return isbns, isbns_to_create, existing_isbns
->>>>>>> ae088c65
+    return isbns, isbns_to_create, existing_isbns