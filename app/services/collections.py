--- conflicted
+++ resolved
@@ -14,14 +14,10 @@
 from app.models.edition import Edition
 from app.models.labelset import LabelSet, RecommendStatus
 from app.models.work import Work
-<<<<<<< HEAD
-from app.schemas.collection import CollectionAndItemsUpdateIn, CollectionItemBase
-=======
 from app.schemas.collection import (
     CollectionAndItemsUpdateIn,
     CollectionItemBase,
 )
->>>>>>> def73386
 from app.services.editions import get_definitive_isbn
 
 logger = get_logger()
